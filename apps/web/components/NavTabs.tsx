import { AdminRequired } from "components/ui/AdminRequired";
import Link, { LinkProps } from "next/link";
import { useRouter } from "next/router";
import React, { ElementType, FC, Fragment } from "react";

import { useLocale } from "@calcom/lib/hooks/useLocale";

import classNames from "@lib/classNames";

export interface NavTabProps {
  tabs: {
    name: string;
    href: string;
    icon?: ElementType;
    adminRequired?: boolean;
  }[];
  linkProps?: Omit<LinkProps, "href">;
}

const NavTabs: FC<NavTabProps> = ({ tabs, linkProps }) => {
  const router = useRouter();
  const { t } = useLocale();
  return (
    <>
      <nav className="-mb-px flex space-x-5 rtl:space-x-reverse sm:rtl:space-x-reverse" aria-label="Tabs">
        {tabs.map((tab) => {
          const isCurrent = router.asPath === tab.href;
          const Component = tab.adminRequired ? AdminRequired : Fragment;
          return (
<<<<<<< HEAD
            <Link key={tab.name} href={tab.href} {...linkProps}>
              <a
                className={classNames(
                  isCurrent
                    ? "border-neutral-900 text-neutral-900"
                    : "border-transparent text-gray-500 hover:border-gray-300 hover:text-gray-700",
                  "group inline-flex items-center border-b-2 py-4 px-1 text-sm font-medium"
                )}
                aria-current={isCurrent ? "page" : undefined}>
                {tab.icon && (
                  <tab.icon
                    className={classNames(
                      isCurrent ? "text-neutral-900" : "text-gray-400 group-hover:text-gray-500",
                      "-ml-0.5 hidden h-5 w-5 ltr:mr-2 rtl:ml-2 sm:inline-block"
                    )}
                    aria-hidden="true"
                  />
                )}
                <span>{t(tab.name)}</span>
              </a>
            </Link>
=======
            <Component key={tab.name}>
              <Link href={tab.href} {...linkProps}>
                <a
                  className={classNames(
                    isCurrent
                      ? "border-neutral-900 text-neutral-900"
                      : "border-transparent text-gray-500 hover:border-gray-300 hover:text-gray-700",
                    "group inline-flex items-center border-b-2 py-4 px-1 text-sm font-medium"
                  )}
                  aria-current={isCurrent ? "page" : undefined}>
                  {tab.icon && (
                    <tab.icon
                      className={classNames(
                        isCurrent ? "text-neutral-900" : "text-gray-400 group-hover:text-gray-500",
                        "-ml-0.5 hidden h-5 w-5 ltr:mr-2 rtl:ml-2 sm:inline-block"
                      )}
                      aria-hidden="true"
                    />
                  )}
                  <span>{tab.name}</span>
                </a>
              </Link>
            </Component>
>>>>>>> c22b6ca6
          );
        })}
      </nav>
      <hr />
    </>
  );
};

export default NavTabs;<|MERGE_RESOLUTION|>--- conflicted
+++ resolved
@@ -27,29 +27,6 @@
           const isCurrent = router.asPath === tab.href;
           const Component = tab.adminRequired ? AdminRequired : Fragment;
           return (
-<<<<<<< HEAD
-            <Link key={tab.name} href={tab.href} {...linkProps}>
-              <a
-                className={classNames(
-                  isCurrent
-                    ? "border-neutral-900 text-neutral-900"
-                    : "border-transparent text-gray-500 hover:border-gray-300 hover:text-gray-700",
-                  "group inline-flex items-center border-b-2 py-4 px-1 text-sm font-medium"
-                )}
-                aria-current={isCurrent ? "page" : undefined}>
-                {tab.icon && (
-                  <tab.icon
-                    className={classNames(
-                      isCurrent ? "text-neutral-900" : "text-gray-400 group-hover:text-gray-500",
-                      "-ml-0.5 hidden h-5 w-5 ltr:mr-2 rtl:ml-2 sm:inline-block"
-                    )}
-                    aria-hidden="true"
-                  />
-                )}
-                <span>{t(tab.name)}</span>
-              </a>
-            </Link>
-=======
             <Component key={tab.name}>
               <Link href={tab.href} {...linkProps}>
                 <a
@@ -73,7 +50,6 @@
                 </a>
               </Link>
             </Component>
->>>>>>> c22b6ca6
           );
         })}
       </nav>
