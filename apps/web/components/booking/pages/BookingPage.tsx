--- conflicted
+++ resolved
@@ -445,10 +445,6 @@
         hashedLink,
         ethSignature: gateState.rainbowToken,
         seatReferenceUid: router.query.seatReferenceUid as string,
-<<<<<<< HEAD
-        seatsOwnerRescheduling: seatsBookingOwner,
-=======
->>>>>>> e3943d4b
       });
     }
   };
