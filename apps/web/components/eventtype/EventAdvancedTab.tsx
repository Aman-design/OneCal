--- conflicted
+++ resolved
@@ -1,13 +1,10 @@
-import { useAutoAnimate } from "@formkit/auto-animate/react";
-import { ErrorMessage } from "@hookform/error-message";
 import Link from "next/link";
-import type { CustomInputParsed, EventTypeSetupProps, FormValues } from "pages/event-types/[type]";
+import type { EventTypeSetupProps, FormValues } from "pages/event-types/[type]";
 import { useEffect, useState } from "react";
-import { Controller, useFieldArray, useForm, useFormContext } from "react-hook-form";
+import { Controller, useFormContext } from "react-hook-form";
 import short from "short-uuid";
 import { v5 as uuidv5 } from "uuid";
 
-//TODO: ManageBookings: Don't import from ReactAwesomeQueryBuilder instead make ReactAwesomeQueryBuilder use a common config that would be imported here as well
 import DestinationCalendarSelector from "@calcom/features/calendars/DestinationCalendarSelector";
 import { FormBuilder } from "@calcom/features/form-builder/FormBuilder";
 import { APP_NAME, CAL_URL, IS_SELF_HOSTED } from "@calcom/lib/constants";
@@ -15,32 +12,19 @@
 import { trpc } from "@calcom/trpc/react";
 import {
   Badge,
-  BooleanToggleGroupField,
   Button,
   Checkbox,
   Dialog,
   DialogClose,
   DialogContent,
   DialogFooter,
-<<<<<<< HEAD
-  DialogHeader,
-  Form,
-  Icon,
-  Input,
-  InputField,
-=======
->>>>>>> 7710b1b7
   Label,
-  PhoneInput,
-  SelectField,
   SettingsToggle,
   showToast,
   TextField,
   Tooltip,
 } from "@calcom/ui";
-import { FiEdit, FiCopy, FiPlus } from "@calcom/ui/components/icon";
-
-import CustomInputTypeForm from "@components/eventtype/CustomInputTypeForm";
+import { FiEdit, FiCopy } from "@calcom/ui/components/icon";
 
 import RequiresConfirmationController from "./RequiresConfirmationController";
 
@@ -49,18 +33,6 @@
   const seed = `${id}:${new Date().getTime()}`;
   const uid = translator.fromUUID(uuidv5(seed, uuidv5.URL));
   return uid;
-};
-
-const getRandomId = (length = 8) => {
-  return (
-    -1 *
-    parseInt(
-      Math.ceil(Math.random() * Date.now())
-        .toPrecision(length)
-        .toString()
-        .replace(".", "")
-    )
-  );
 };
 
 export const EventAdvancedTab = ({ eventType, team }: Pick<EventTypeSetupProps, "eventType" | "team">) => {
@@ -71,30 +43,13 @@
   const [hashedLinkVisible, setHashedLinkVisible] = useState(!!eventType.hashedLink);
   const [redirectUrlVisible, setRedirectUrlVisible] = useState(!!eventType.successRedirectUrl);
   const [hashedUrl, setHashedUrl] = useState(eventType.hashedLink?.link);
-  const [customInputs, setCustomInputs] = useState<CustomInputParsed[]>(
-    eventType.customInputs.sort((a, b) => a.id - b.id) || []
-  );
-  const [selectedCustomInput, setSelectedCustomInput] = useState<CustomInputParsed | undefined>(undefined);
-  const [selectedCustomInputModalOpen, setSelectedCustomInputModalOpen] = useState(false);
   const [requiresConfirmation, setRequiresConfirmation] = useState(eventType.requiresConfirmation);
   const placeholderHashedLink = `${CAL_URL}/d/${hashedUrl}/${eventType.slug}`;
   const seatsEnabled = formMethods.getValues("seatsPerTimeSlotEnabled");
 
-  const removeCustom = (index: number) => {
-    formMethods.getValues("customInputs").splice(index, 1);
-    customInputs.splice(index, 1);
-    setCustomInputs([...customInputs]);
-  };
-
   useEffect(() => {
     !hashedUrl && setHashedUrl(generateHashedLink(eventType.users[0]?.id ?? team?.id));
   }, [eventType.users, hashedUrl, team?.id]);
-
-  useEffect(() => {
-    if (eventType.customInputs) {
-      setCustomInputs(eventType.customInputs.sort((a, b) => a.id - b.id));
-    }
-  }, [eventType.customInputs]);
 
   return (
     <div className="flex flex-col space-y-8">
@@ -152,57 +107,12 @@
         />
       </div>
       <hr />
-<<<<<<< HEAD
       <FormBuilder
         title="Booking questions"
         description="Customize the questions asked on the booking page"
         addFieldLabel="Add a question"
         formProp="bookingFields"
       />
-=======
-      <div className="">
-        <SettingsToggle
-          title={t("additional_inputs")}
-          description={t("additional_input_description")}
-          checked={customInputs.length > 0}
-          onCheckedChange={(e) => {
-            if (e && customInputs.length === 0) {
-              // Push a placeholders
-              setSelectedCustomInputModalOpen(true);
-            } else if (!e) {
-              formMethods.setValue("customInputs", []);
-            }
-          }}>
-          <ul className="my-4 rounded-md border">
-            {customInputs.map((customInput, idx) => (
-              <CustomInputItem
-                key={idx}
-                question={customInput.label}
-                type={customInput.type}
-                required={customInput.required}
-                editOnClick={() => {
-                  setSelectedCustomInput(customInput);
-                  setSelectedCustomInputModalOpen(true);
-                }}
-                deleteOnClick={() => removeCustom(idx)}
-              />
-            ))}
-          </ul>
-          {customInputs.length > 0 && (
-            <Button
-              StartIcon={FiPlus}
-              color="minimal"
-              type="button"
-              onClick={() => {
-                setSelectedCustomInput(undefined);
-                setSelectedCustomInputModalOpen(true);
-              }}>
-              {t("add_input")}
-            </Button>
-          )}
-        </SettingsToggle>
-      </div>
->>>>>>> 7710b1b7
       <hr />
       <RequiresConfirmationController
         seatsEnabled={seatsEnabled}
@@ -210,22 +120,6 @@
         requiresConfirmation={requiresConfirmation}
         onRequiresConfirmation={setRequiresConfirmation}
       />
-      <hr />
-      <Controller
-        name="disableGuests"
-        control={formMethods.control}
-        defaultValue={eventType.disableGuests}
-        render={({ field: { value, onChange } }) => (
-          <SettingsToggle
-            title={t("disable_guests")}
-            description={t("disable_guests_description")}
-            checked={value}
-            onCheckedChange={(e) => onChange(e)}
-            disabled={seatsEnabled}
-          />
-        )}
-      />
-
       <hr />
       <Controller
         name="hideCalendarNotes"
@@ -238,22 +132,6 @@
             checked={value}
             onCheckedChange={(e) => onChange(e)}
           />
-        )}
-      />
-      <hr />
-      <Controller
-        name="metadata.additionalNotesRequired"
-        control={formMethods.control}
-        defaultValue={!!eventType.metadata.additionalNotesRequired}
-        render={({ field: { value, onChange } }) => (
-          <div className="flex space-x-3 ">
-            <SettingsToggle
-              title={t("require_additional_notes")}
-              description={t("require_additional_notes_description")}
-              checked={!!value}
-              onCheckedChange={(e) => onChange(e)}
-            />
-          </div>
         )}
       />
       <hr />
@@ -428,62 +306,6 @@
           </DialogContent>
         </Dialog>
       )}
-      <Controller
-        name="customInputs"
-        control={formMethods.control}
-        defaultValue={customInputs}
-        render={() => (
-          <Dialog open={selectedCustomInputModalOpen} onOpenChange={setSelectedCustomInputModalOpen}>
-            <DialogContent
-              type="creation"
-              Icon={FiPlus}
-              title={t("add_new_custom_input_field")}
-              description={t("this_input_will_shown_booking_this_event")}>
-              <CustomInputTypeForm
-                selectedCustomInput={selectedCustomInput}
-                onSubmit={(values) => {
-                  const customInput: CustomInputParsed = {
-                    id: getRandomId(),
-                    eventTypeId: -1,
-                    label: values.label,
-                    placeholder: values.placeholder,
-                    required: values.required,
-                    type: values.type,
-                    options: values.options,
-                    hasToBeCreated: true,
-                  };
-                  if (selectedCustomInput) {
-                    selectedCustomInput.label = customInput.label;
-                    selectedCustomInput.placeholder = customInput.placeholder;
-                    selectedCustomInput.required = customInput.required;
-                    selectedCustomInput.type = customInput.type;
-                    selectedCustomInput.options = customInput.options || undefined;
-                    selectedCustomInput.hasToBeCreated = false;
-                    // Update by id
-                    const inputIndex = customInputs.findIndex((input) => input.id === values.id);
-                    customInputs[inputIndex] = selectedCustomInput;
-                    setCustomInputs(customInputs);
-                    formMethods.setValue("customInputs", customInputs);
-                  } else {
-                    const concatted = customInputs.concat({
-                      ...customInput,
-                      options: customInput.options,
-                    });
-                    console.log(concatted);
-                    setCustomInputs(concatted);
-                    formMethods.setValue("customInputs", concatted);
-                  }
-
-                  setSelectedCustomInputModalOpen(false);
-                }}
-                onCancel={() => {
-                  setSelectedCustomInputModalOpen(false);
-                }}
-              />
-            </DialogContent>
-          </Dialog>
-        )}
-      />
     </div>
   );
 };