--- conflicted
+++ resolved
@@ -1,6 +1,5 @@
 import { useAutoAnimate } from "@formkit/auto-animate/react";
 import { zodResolver } from "@hookform/resolvers/zod";
-import { SchedulingType } from "@prisma/client";
 import { isValidPhoneNumber } from "libphonenumber-js";
 import { Trans } from "next-i18next";
 import Link from "next/link";
@@ -14,11 +13,8 @@
 import { getEventLocationType, MeetLocationType, LocationType } from "@calcom/app-store/locations";
 import { CAL_URL } from "@calcom/lib/constants";
 import { useLocale } from "@calcom/lib/hooks/useLocale";
-<<<<<<< HEAD
 import lockedFieldsManager from "@calcom/lib/lockedFieldsManager";
-=======
 import { md } from "@calcom/lib/markdownIt";
->>>>>>> e627cc51
 import { slugify } from "@calcom/lib/slugify";
 import turndown from "@calcom/lib/turndownService";
 import { Button, Editor, Label, Select, SettingsToggle, Skeleton, TextField } from "@calcom/ui";
@@ -291,40 +287,6 @@
           defaultValue={eventType.title}
           {...formMethods.register("title")}
         />
-<<<<<<< HEAD
-        <TextField
-          label={t("description")}
-          placeholder={t("quick_video_meeting")}
-          {...shouldLockDisableProps("description")}
-          defaultValue={eventType.description ?? ""}
-          {...formMethods.register("description")}
-        />
-        <div>
-          <TextField
-            required
-            label={t("URL")}
-            {...shouldLockDisableProps("slug")}
-            defaultValue={eventType.slug}
-            addOnLeading={
-              <>
-                {CAL_URL?.replace(/^(https?:|)\/\//, "")}/
-                {eventType.schedulingType === SchedulingType.MANAGED
-                  ? "{username}"
-                  : team
-                  ? "team/" + team.slug
-                  : eventType.users[0].username}
-                /
-              </>
-            }
-            {...formMethods.register("slug", {
-              setValueAs: (v) => slugify(v),
-            })}
-          />
-          {eventType.schedulingType === SchedulingType.MANAGED && (
-            <p className="mt-2 text-sm text-gray-600">{t("managed_event_url_clarification")}</p>
-          )}
-        </div>
-=======
         <div>
           <Label>{t("description")}</Label>
           <Editor
@@ -348,7 +310,6 @@
             setValueAs: (v) => slugify(v),
           })}
         />
->>>>>>> e627cc51
         {multipleDuration ? (
           <div className="space-y-4">
             <div>
