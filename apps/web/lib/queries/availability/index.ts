--- conflicted
+++ resolved
@@ -1,7 +1,3 @@
-<<<<<<< HEAD
-// import { getBusyVideoTimes } from "@calcom/core/videoClient";
-=======
->>>>>>> 461bba36
 import { Prisma } from "@prisma/client";
 import dayjs from "dayjs";
 
