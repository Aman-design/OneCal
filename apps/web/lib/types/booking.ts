import type { Attendee, Booking } from "@prisma/client";

import type { AppsStatus } from "@calcom/types/Calendar";

<<<<<<< HEAD
export type BookingCreateBody = {
  email: string;
  end: string;
  web3Details?: {
    userWallet: string;
    userSignature: unknown;
  };
  eventTypeId: number;
  eventTypeSlug: string;
  guests?: string[];
  location: string;
  name: string;
  notes?: string;
  rescheduleUid?: string;
  recurringEventId?: string;
  start: string;
  timeZone: string;
  user?: string | string[];
  language: string;
  bookingUid?: string;
  customInputs: { label: string; value: string | boolean }[];
  metadata: {
    [key: string]: string;
  };
  hasHashedBookingLink: boolean;
  hashedLink?: string | null;
  smsReminderNumber?: string;
  ethSignature?: string;
  seatReferenceUid?: string;
  seatsOwnerRescheduling?: boolean;
};

=======
>>>>>>> 62dcd661
export type BookingResponse = Booking & {
  paymentUid?: string;
  attendees: Attendee[];
  appsStatus?: AppsStatus[];
};<|MERGE_RESOLUTION|>--- conflicted
+++ resolved
@@ -2,41 +2,6 @@
 
 import type { AppsStatus } from "@calcom/types/Calendar";
 
-<<<<<<< HEAD
-export type BookingCreateBody = {
-  email: string;
-  end: string;
-  web3Details?: {
-    userWallet: string;
-    userSignature: unknown;
-  };
-  eventTypeId: number;
-  eventTypeSlug: string;
-  guests?: string[];
-  location: string;
-  name: string;
-  notes?: string;
-  rescheduleUid?: string;
-  recurringEventId?: string;
-  start: string;
-  timeZone: string;
-  user?: string | string[];
-  language: string;
-  bookingUid?: string;
-  customInputs: { label: string; value: string | boolean }[];
-  metadata: {
-    [key: string]: string;
-  };
-  hasHashedBookingLink: boolean;
-  hashedLink?: string | null;
-  smsReminderNumber?: string;
-  ethSignature?: string;
-  seatReferenceUid?: string;
-  seatsOwnerRescheduling?: boolean;
-};
-
-=======
->>>>>>> 62dcd661
 export type BookingResponse = Booking & {
   paymentUid?: string;
   attendees: Attendee[];
