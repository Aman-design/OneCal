require("dotenv").config({ path: "../../.env" });
const CopyWebpackPlugin = require("copy-webpack-plugin");

const withTM = require("next-transpile-modules")([
  "@calcom/app-store",
  "@calcom/core",
  "@calcom/dayjs",
  "@calcom/emails",
  "@calcom/embed-core",
  "@calcom/embed-react",
  "@calcom/embed-snippet",
  "@calcom/features",
  "@calcom/lib",
  "@calcom/prisma",
  "@calcom/trpc",
  "@calcom/ui",
]);

const { withAxiom } = require("next-axiom");
const { i18n } = require("./next-i18next.config");

if (!process.env.NEXTAUTH_SECRET) throw new Error("Please set NEXTAUTH_SECRET");
if (!process.env.CALENDSO_ENCRYPTION_KEY) throw new Error("Please set CALENDSO_ENCRYPTION_KEY");

// So we can test deploy previews preview
if (process.env.VERCEL_URL && !process.env.NEXT_PUBLIC_WEBAPP_URL) {
  process.env.NEXT_PUBLIC_WEBAPP_URL = "https://" + process.env.VERCEL_URL;
}
if (process.env.NEXT_PUBLIC_WEBAPP_URL) {
  process.env.NEXTAUTH_URL = process.env.NEXT_PUBLIC_WEBAPP_URL + "/api/auth";
}
if (!process.env.NEXT_PUBLIC_WEBSITE_URL) {
  process.env.NEXT_PUBLIC_WEBSITE_URL = process.env.NEXT_PUBLIC_WEBAPP_URL;
}

if (!process.env.EMAIL_FROM) {
  console.warn(
    "\x1b[33mwarn",
    "\x1b[0m",
    "EMAIL_FROM environment variable is not set, this may indicate mailing is currently disabled. Please refer to the .env.example file."
  );
}

if (!process.env.NEXTAUTH_URL) throw new Error("Please set NEXTAUTH_URL");

const validJson = (jsonString) => {
  try {
    const o = JSON.parse(jsonString);
    if (o && typeof o === "object") {
      return o;
    }
  } catch (e) {
    console.error(e);
  }
  return false;
};

if (process.env.GOOGLE_API_CREDENTIALS && !validJson(process.env.GOOGLE_API_CREDENTIALS)) {
  console.warn(
    "\x1b[33mwarn",
    "\x1b[0m",
    '- Disabled \'Google Calendar\' integration. Reason: Invalid value for GOOGLE_API_CREDENTIALS environment variable. When set, this value needs to contain valid JSON like {"web":{"client_id":"<clid>","client_secret":"<secret>","redirect_uris":["<yourhost>/api/integrations/googlecalendar/callback>"]}. You can download this JSON from your OAuth Client @ https://console.cloud.google.com/apis/credentials.'
  );
}

const plugins = [];
if (process.env.ANALYZE === "true") {
  // only load dependency if env `ANALYZE` was set
  const withBundleAnalyzer = require("@next/bundle-analyzer")({
    enabled: true,
  });
  plugins.push(withBundleAnalyzer);
}

plugins.push(withTM);
plugins.push(withAxiom);

/** @type {import("next").NextConfig} */
const nextConfig = {
  i18n,
<<<<<<< HEAD
  webpack: (config, { dev, isServer }) => {
=======
  /* We already do type check on GH actions */
  typescript: {
    ignoreBuildErrors: !!process.env.CI,
  },
  /* We already do linting on GH actions */
  eslint: {
    ignoreDuringBuilds: !!process.env.CI,
  },
  experimental: {
    images: {
      unoptimized: true,
    },
  },
  webpack: (config) => {
    config.plugins.push(
      new CopyWebpackPlugin({
        patterns: [
          {
            from: "../../packages/app-store/**/static/**",
            to({ context, absoluteFilename }) {
              const appName = /app-store\/(.*)\/static/.exec(absoluteFilename);
              return Promise.resolve(`${context}/public/app-store/${appName[1]}/[name][ext]`);
            },
          },
        ],
      })
    );

>>>>>>> 00d50f02
    config.resolve.fallback = {
      ...config.resolve.fallback, // if you miss it, all the other options in fallback, specified
      // by next.js will be dropped. Doesn't make much sense, but how it is
      fs: false,
    };

<<<<<<< HEAD
    // Replace React with Preact only in client production build
    if (!dev && !isServer) {
      Object.assign(config.resolve.alias, {
        react: "preact/compat",
        "react-dom/test-utils": "preact/test-utils",
        "react-dom": "preact/compat",
      });
    }
=======
    /**
     * TODO: Find more possible barrels for this project.
     *  @see https://github.com/vercel/next.js/issues/12557#issuecomment-1196931845
     **/
    config.module.rules.push({
      test: [/lib\/.*.tsx?/i],
      sideEffects: false,
    });
>>>>>>> 00d50f02

    return config;
  },
  async rewrites() {
    return [
      {
        source: "/:user/avatar.png",
        destination: "/api/user/avatar?username=:user",
      },
      {
        source: "/team/:teamname/avatar.png",
        destination: "/api/user/avatar?teamname=:teamname",
      },
      {
        source: "/forms/:formId",
        destination: "/apps/routing_forms/routing-link/:formId",
      },
      {
        source: "/router",
        destination: "/apps/routing_forms/router",
      },
      /* TODO: have these files being served from another deployment or CDN {
        source: "/embed/embed.js",
        destination: process.env.NEXT_PUBLIC_EMBED_LIB_URL?,
      }, */
    ];
  },
  async redirects() {
    const redirects = [
      {
        source: "/api/app-store/:path*",
        destination: "/app-store/:path*",
        permanent: true,
      },
      {
        source: "/settings",
        destination: "/settings/profile",
        permanent: true,
      },
      /* V2 testers get redirected to the new settings */
      {
        source: "/settings/profile",
        has: [{ type: "cookie", key: "calcom-v2-early-access" }],
        destination: "/settings/my-account/profile",
        permanent: false,
      },
      {
        source: "/settings/security",
        has: [{ type: "cookie", key: "calcom-v2-early-access" }],
        destination: "/settings/security/password",
        permanent: false,
      },
      {
        source: "/bookings",
        destination: "/bookings/upcoming",
        permanent: true,
      },
      {
        source: "/call/:path*",
        destination: "/video/:path*",
        permanent: false,
      },
      /* Attempt to mitigate DDoS attack */
      {
        source: "/api/auth/:path*",
        has: [
          {
            type: "query",
            key: "callbackUrl",
            // prettier-ignore
            value: "^(?!https?:\/\/).*$",
          },
        ],
        destination: "/404",
        permanent: false,
      },
    ];

    if (process.env.NEXT_PUBLIC_WEBAPP_URL === "https://app.cal.com") {
      redirects.push(
        {
          source: "/apps/dailyvideo",
          destination: "/apps/daily-video",
          permanent: true,
        },
        {
          source: "/apps/huddle01_video",
          destination: "/apps/huddle01",
          permanent: true,
        },
        {
          source: "/apps/jitsi_video",
          destination: "/apps/jitsi",
          permanent: true,
        }
      );
    }

    return redirects;
  },
};

module.exports = () => plugins.reduce((acc, next) => next(acc), nextConfig);<|MERGE_RESOLUTION|>--- conflicted
+++ resolved
@@ -78,9 +78,6 @@
 /** @type {import("next").NextConfig} */
 const nextConfig = {
   i18n,
-<<<<<<< HEAD
-  webpack: (config, { dev, isServer }) => {
-=======
   /* We already do type check on GH actions */
   typescript: {
     ignoreBuildErrors: !!process.env.CI,
@@ -94,7 +91,7 @@
       unoptimized: true,
     },
   },
-  webpack: (config) => {
+  webpack: (config, { dev, isServer }) => {
     config.plugins.push(
       new CopyWebpackPlugin({
         patterns: [
@@ -109,14 +106,21 @@
       })
     );
 
->>>>>>> 00d50f02
     config.resolve.fallback = {
       ...config.resolve.fallback, // if you miss it, all the other options in fallback, specified
       // by next.js will be dropped. Doesn't make much sense, but how it is
       fs: false,
     };
 
-<<<<<<< HEAD
+    /**
+     * TODO: Find more possible barrels for this project.
+     *  @see https://github.com/vercel/next.js/issues/12557#issuecomment-1196931845
+     **/
+    config.module.rules.push({
+      test: [/lib\/.*.tsx?/i],
+      sideEffects: false,
+    });
+
     // Replace React with Preact only in client production build
     if (!dev && !isServer) {
       Object.assign(config.resolve.alias, {
@@ -125,16 +129,6 @@
         "react-dom": "preact/compat",
       });
     }
-=======
-    /**
-     * TODO: Find more possible barrels for this project.
-     *  @see https://github.com/vercel/next.js/issues/12557#issuecomment-1196931845
-     **/
-    config.module.rules.push({
-      test: [/lib\/.*.tsx?/i],
-      sideEffects: false,
-    });
->>>>>>> 00d50f02
 
     return config;
   },
