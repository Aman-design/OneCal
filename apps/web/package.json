--- conflicted
+++ resolved
@@ -35,11 +35,7 @@
     "@calcom/tsconfig": "*",
     "@calcom/ui": "*",
     "@daily-co/daily-js": "^0.21.0",
-<<<<<<< HEAD
     "@glidejs/glide": "^3.5.2",
-    "@headlessui/react": "^1.4.2",
-=======
->>>>>>> 4083ebd5
     "@heroicons/react": "^1.0.5",
     "@hookform/error-message": "^2.0.0",
     "@hookform/resolvers": "^2.8.5",
