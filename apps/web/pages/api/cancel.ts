import type { NextApiRequest, NextApiResponse } from "next";

import { getServerSession } from "@calcom/features/auth/lib/getServerSession";
import handleCancelBooking from "@calcom/features/bookings/lib/handleCancelBooking";
<<<<<<< HEAD
import { getSession } from "@calcom/lib/auth";
import { defaultHandler, defaultResponder } from "@calcom/lib/server";
=======
import { defaultResponder, defaultHandler } from "@calcom/lib/server";
>>>>>>> 5560f9de

async function handler(req: NextApiRequest & { userId?: number }, res: NextApiResponse) {
  const session = await getServerSession({ req, res });
  /* To mimic API behavior and comply with types */
  req.userId = session?.user?.id || -1;
  return await handleCancelBooking(req);
}

export default defaultHandler({
  DELETE: Promise.resolve({ default: defaultResponder(handler) }),
  POST: Promise.resolve({ default: defaultResponder(handler) }),
});<|MERGE_RESOLUTION|>--- conflicted
+++ resolved
@@ -2,12 +2,7 @@
 
 import { getServerSession } from "@calcom/features/auth/lib/getServerSession";
 import handleCancelBooking from "@calcom/features/bookings/lib/handleCancelBooking";
-<<<<<<< HEAD
-import { getSession } from "@calcom/lib/auth";
-import { defaultHandler, defaultResponder } from "@calcom/lib/server";
-=======
 import { defaultResponder, defaultHandler } from "@calcom/lib/server";
->>>>>>> 5560f9de
 
 async function handler(req: NextApiRequest & { userId?: number }, res: NextApiResponse) {
   const session = await getServerSession({ req, res });
