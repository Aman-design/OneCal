import { useRouter } from "next/router";
import { Controller, useFieldArray, useForm } from "react-hook-form";
import { z } from "zod";

import { DateOverrideInputDialog, DateOverrideList } from "@calcom/features/schedules";
import Schedule from "@calcom/features/schedules/components/Schedule";
import Shell from "@calcom/features/shell/Shell";
import { availabilityAsString } from "@calcom/lib/availability";
import { yyyymmdd } from "@calcom/lib/date-fns";
import { useLocale } from "@calcom/lib/hooks/useLocale";
<<<<<<< HEAD
import { HttpError } from "@calcom/lib/http-error";
import { stringOrNumber } from "@calcom/prisma/zod-utils";
=======
import { useTypedQuery } from "@calcom/lib/hooks/useTypedQuery";
>>>>>>> 89bf8321
import { trpc } from "@calcom/trpc/react";
import useMeQuery from "@calcom/trpc/react/hooks/useMeQuery";
import type { Schedule as ScheduleType, TimeRange, WorkingHours } from "@calcom/types/schedule";
import {
  Button,
  Form,
  Label,
  showToast,
  Skeleton,
  SkeletonText,
  Switch,
  TimezoneSelect,
  Tooltip,
  Dialog,
  DialogTrigger,
  ConfirmationDialogContent,
  VerticalDivider,
} from "@calcom/ui";
import { FiInfo, FiPlus, FiTrash } from "@calcom/ui/components/icon";

import { SelectSkeletonLoader } from "@components/availability/SkeletonLoader";
import EditableHeading from "@components/ui/EditableHeading";

const querySchema = z.object({
  schedule: z.coerce.number().positive().optional(),
});

type AvailabilityFormValues = {
  name: string;
  schedule: ScheduleType;
  dateOverrides: { ranges: TimeRange[] }[];
  timeZone: string;
  isDefault: boolean;
};

const DateOverride = ({ workingHours }: { workingHours: WorkingHours[] }) => {
  const { remove, append, update, fields } = useFieldArray<AvailabilityFormValues, "dateOverrides">({
    name: "dateOverrides",
  });
  const { t } = useLocale();
  return (
    <div className="p-6">
      <h3 className="font-medium leading-6 text-gray-900">
        {t("date_overrides")}{" "}
        <Tooltip content={t("date_overrides_info")}>
          <span className="inline-block">
            <FiInfo />
          </span>
        </Tooltip>
      </h3>
      <p className="mb-4 text-sm text-gray-500">{t("date_overrides_subtitle")}</p>
      <div className="space-y-2">
        <DateOverrideList
          excludedDates={fields.map((field) => yyyymmdd(field.ranges[0].start))}
          remove={remove}
          update={update}
          items={fields}
          workingHours={workingHours}
        />
        <DateOverrideInputDialog
          workingHours={workingHours}
          excludedDates={fields.map((field) => yyyymmdd(field.ranges[0].start))}
          onChange={(ranges) => append({ ranges })}
          Trigger={
            <Button color="secondary" StartIcon={FiPlus} data-testid="add-override">
              Add an override
            </Button>
          }
        />
      </div>
    </div>
  );
};

export default function Availability() {
  const { t, i18n } = useLocale();
  const router = useRouter();
  const utils = trpc.useContext();
  const me = useMeQuery();
  const {
    data: { schedule: scheduleId },
  } = useTypedQuery(querySchema);

  const { timeFormat } = me.data || { timeFormat: null };
  const { data: schedule, isLoading } = trpc.viewer.availability.schedule.get.useQuery(
    { scheduleId },
    {
      enabled: !!scheduleId,
    }
  );

  const form = useForm<AvailabilityFormValues>({
    values: schedule && {
      ...schedule,
      schedule: schedule?.availability || [],
    },
  });
  const updateMutation = trpc.viewer.availability.schedule.update.useMutation({
    onSuccess: async ({ prevDefaultId, currentDefaultId, ...data }) => {
      if (prevDefaultId && currentDefaultId) {
        // check weather the default schedule has been changed by comparing  previous default schedule id and current default schedule id.
        if (prevDefaultId !== currentDefaultId) {
          // if not equal, invalidate previous default schedule id and refetch previous default schedule id.
          utils.viewer.availability.schedule.get.invalidate({ scheduleId: prevDefaultId });
          utils.viewer.availability.schedule.get.refetch({ scheduleId: prevDefaultId });
        }
      }
      utils.viewer.availability.schedule.get.invalidate({ scheduleId: data.schedule.id });
      utils.viewer.availability.list.invalidate();
      showToast(
        t("availability_updated_successfully", {
          scheduleName: data.schedule.name,
        }),
        "success"
      );
    },
    onError: (err) => {
      if (err instanceof HttpError) {
        const message = `${err.statusCode}: ${err.message}`;
        showToast(message, "error");
      }
    },
  });

  const deleteMutation = trpc.viewer.availability.schedule.delete.useMutation({
    onError: (err) => {
      if (err instanceof HttpError) {
        const message = `${err.statusCode}: ${err.message}`;
        showToast(message, "error");
      }
    },
    onSettled: () => {
      utils.viewer.availability.list.invalidate();
    },
    onSuccess: () => {
      showToast(t("schedule_deleted_successfully"), "success");
      router.push("/availability");
    },
  });

  return (
    <Shell
      backPath="/availability"
      title={schedule?.name ? schedule.name + " | " + t("availability") : t("availability")}
      heading={
        <Controller
          control={form.control}
          name="name"
          render={({ field }) => (
            <EditableHeading isReady={!isLoading} {...field} data-testid="availablity-title" />
          )}
        />
      }
      subtitle={
        schedule ? (
          schedule.schedule
            .filter((availability) => !!availability.days.length)
            .map((availability) => (
              <span key={availability.id}>
                {availabilityAsString(availability, { locale: i18n.language, hour12: timeFormat === 12 })}
                <br />
              </span>
            ))
        ) : (
          <SkeletonText className="h-4 w-48" />
        )
      }
      CTA={
        <div className="flex items-center justify-end">
          <div className="flex items-center rounded-md px-2 sm:hover:bg-gray-100">
            <Skeleton
              as={Label}
              htmlFor="hiddenSwitch"
              className="mt-2 hidden cursor-pointer self-center pr-2 sm:inline">
              {t("set_to_default")}
            </Skeleton>
            <Switch
              id="hiddenSwitch"
              disabled={isLoading || schedule?.isDefault}
              checked={form.watch("isDefault")}
              onCheckedChange={(e) => {
                form.setValue("isDefault", e);
              }}
            />
          </div>

          <VerticalDivider />
          <Dialog>
            <DialogTrigger asChild>
              <Button StartIcon={FiTrash} variant="icon" color="destructive" aria-label={t("delete")} />
            </DialogTrigger>
            <ConfirmationDialogContent
              isLoading={deleteMutation.isLoading}
              variety="danger"
              title={t("delete_schedule")}
              confirmBtnText={t("delete")}
              loadingText={t("delete")}
              onConfirm={() => {
                scheduleId && deleteMutation.mutate({ scheduleId });
              }}>
              {t("delete_schedule_description")}
            </ConfirmationDialogContent>
          </Dialog>

          <VerticalDivider />

          <div className="border-l-2 border-gray-300" />
          <Button className="ml-4 lg:ml-0" type="submit" form="availability-form">
            {t("save")}
          </Button>
        </div>
      }>
      <div className="w-full">
        <Form
          form={form}
          id="availability-form"
          handleSubmit={async ({ dateOverrides, ...values }) => {
            scheduleId &&
              updateMutation.mutate({
                scheduleId,
                dateOverrides: dateOverrides.flatMap((override) => override.ranges),
                ...values,
              });
          }}
          className="flex flex-col sm:mx-0 xl:flex-row xl:space-x-6">
          <div className="flex-1 flex-row xl:mr-0">
            <div className="mb-6 rounded-md border">
              <div>
                {typeof me.data?.weekStart === "string" && (
                  <Schedule
                    control={form.control}
                    name="schedule"
                    weekStart={
                      ["Sunday", "Monday", "Tuesday", "Wednesday", "Thursday", "Friday", "Saturday"].indexOf(
                        me.data?.weekStart
                      ) as 0 | 1 | 2 | 3 | 4 | 5 | 6
                    }
                  />
                )}
              </div>
            </div>
            <div className="my-6 rounded-md border">
              {schedule?.workingHours && <DateOverride workingHours={schedule.workingHours} />}
            </div>
          </div>
          <div className="min-w-40 col-span-3 space-y-2 lg:col-span-1">
            <div className="xl:max-w-80 w-full pr-4 sm:ml-0 sm:mr-36 sm:p-0">
              <div>
                <label htmlFor="timeZone" className="block text-sm font-medium text-gray-700">
                  {t("timezone")}
                </label>
                <Controller
                  name="timeZone"
                  render={({ field: { onChange, value } }) =>
                    value ? (
                      <TimezoneSelect
                        value={value}
                        className="focus:border-brand mt-1 block w-72 rounded-md border-gray-300 text-sm"
                        onChange={(timezone) => onChange(timezone.value)}
                      />
                    ) : (
                      <SelectSkeletonLoader className="w-72" />
                    )
                  }
                />
              </div>
              <hr className="my-6 mr-8" />
              <div className="hidden rounded-md md:block">
                <h3 className="text-sm font-medium text-gray-900">{t("something_doesnt_look_right")}</h3>
                <div className="mt-3 flex">
                  <Button href="/availability/troubleshoot" color="secondary">
                    {t("launch_troubleshooter")}
                  </Button>
                </div>
              </div>
            </div>
          </div>
        </Form>
      </div>
    </Shell>
  );
}<|MERGE_RESOLUTION|>--- conflicted
+++ resolved
@@ -8,12 +8,8 @@
 import { availabilityAsString } from "@calcom/lib/availability";
 import { yyyymmdd } from "@calcom/lib/date-fns";
 import { useLocale } from "@calcom/lib/hooks/useLocale";
-<<<<<<< HEAD
+import { useTypedQuery } from "@calcom/lib/hooks/useTypedQuery";
 import { HttpError } from "@calcom/lib/http-error";
-import { stringOrNumber } from "@calcom/prisma/zod-utils";
-=======
-import { useTypedQuery } from "@calcom/lib/hooks/useTypedQuery";
->>>>>>> 89bf8321
 import { trpc } from "@calcom/trpc/react";
 import useMeQuery from "@calcom/trpc/react/hooks/useMeQuery";
 import type { Schedule as ScheduleType, TimeRange, WorkingHours } from "@calcom/types/schedule";
