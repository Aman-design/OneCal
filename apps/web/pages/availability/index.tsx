--- conflicted
+++ resolved
@@ -2,11 +2,8 @@
 import showToast from "@calcom/lib/notification";
 import { inferQueryOutput, trpc } from "@calcom/trpc/react";
 import { Icon } from "@calcom/ui/Icon";
-<<<<<<< HEAD
+import Shell from "@calcom/ui/Shell";
 import EmptyScreen from "@calcom/ui/v2/EmptyScreen";
-=======
-import Shell from "@calcom/ui/Shell";
->>>>>>> 9346ae64
 
 import { withQuery } from "@lib/QueryCell";
 import { HttpError } from "@lib/core/http/error";
