--- conflicted
+++ resolved
@@ -45,16 +45,10 @@
 import { localStorage } from "@calcom/lib/webstorage";
 import prisma from "@calcom/prisma";
 import type { Prisma } from "@calcom/prisma/client";
-<<<<<<< HEAD
-import { bookingMetadataSchema, customInputSchema, EventTypeMetaDataSchema } from "@calcom/prisma/zod-utils";
-import { Button, EmailInput, HeadSeo } from "@calcom/ui";
-import { FiCalendar, FiCheck, FiChevronLeft, FiExternalLink, FiX } from "@calcom/ui/components/icon";
-=======
 import { bookingMetadataSchema } from "@calcom/prisma/zod-utils";
 import { customInputSchema, EventTypeMetaDataSchema } from "@calcom/prisma/zod-utils";
 import { Button, EmailInput, HeadSeo, Label } from "@calcom/ui";
 import { FiX, FiExternalLink, FiChevronLeft, FiCheck, FiCalendar } from "@calcom/ui/components/icon";
->>>>>>> 62dcd661
 
 import { timeZone } from "@lib/clock";
 import { getBookingWithResponses } from "@lib/getBooking";
@@ -998,12 +992,8 @@
   const parsedQuery = schema.safeParse(context.query);
   if (!parsedQuery.success) return { notFound: true };
   const { uid, email, eventTypeSlug, cancel } = parsedQuery.data;
-<<<<<<< HEAD
-  const bookingInfo = await prisma.booking.findFirst({
-=======
 
   const bookingInfoRaw = await prisma.booking.findFirst({
->>>>>>> 62dcd661
     where: {
       uid: await maybeGetBookingUidFromSeat(prisma, uid),
     },
