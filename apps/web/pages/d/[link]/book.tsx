--- conflicted
+++ resolved
@@ -1,4 +1,3 @@
-import { Prisma } from "@prisma/client";
 import dayjs from "dayjs";
 import timezone from "dayjs/plugin/timezone";
 import utc from "dayjs/plugin/utc";
@@ -35,58 +34,6 @@
   const link = asStringOrThrow(context.query.link as string);
   const recurringEventCountQuery = asStringOrNull(context.query.count);
 
-<<<<<<< HEAD
-  const eventTypeSelect = Prisma.validator<Prisma.EventTypeSelect>()({
-    id: true,
-    title: true,
-    slug: true,
-    description: true,
-    length: true,
-    locations: true,
-    customInputs: true,
-    periodType: true,
-    periodDays: true,
-    periodStartDate: true,
-    recurringEvent: true,
-    periodEndDate: true,
-    metadata: true,
-    periodCountCalendarDays: true,
-    seatsPerTimeSlot: true,
-    price: true,
-    currency: true,
-    disableGuests: true,
-    userId: true,
-    workflows: {
-      select: {
-        id: true,
-        workflow: {
-          select: {
-            time: true,
-            timeUnit: true,
-            steps: {
-              select: {
-                action: true,
-              },
-            },
-          },
-        },
-      },
-    },
-    users: {
-      select: {
-        id: true,
-        username: true,
-        name: true,
-        email: true,
-        bio: true,
-        avatar: true,
-        theme: true,
-      },
-    },
-  });
-
-=======
->>>>>>> e487f295
   const hashedLink = await prisma.hashedLink.findUnique({
     where: {
       link,
