--- conflicted
+++ resolved
@@ -641,11 +641,8 @@
         teamId: profile.teamId,
         label: profile.name || profile.slug,
         image: profile.image,
-<<<<<<< HEAD
         membershipRole: profile.membershipRole,
-=======
         slug: profile.slug,
->>>>>>> e627cc51
       };
     });
 
