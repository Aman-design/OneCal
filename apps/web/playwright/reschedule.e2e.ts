--- conflicted
+++ resolved
@@ -23,183 +23,198 @@
   test.afterEach(async ({ users }) => {
     await users.deleteAll();
   });
-  // test("Should do a booking request reschedule from /bookings", async ({ page, users, bookings }) => {
-  //   const user = await users.create();
-
-  //   const booking = await bookings.create(user.id, user.username, user.eventTypes[0].id!, {
-  //     status: BookingStatus.ACCEPTED,
-  //   });
-
-  //   await user.login();
-  //   await page.goto("/bookings/upcoming");
-
-  //   await page.locator('[data-testid="edit_booking"]').nth(0).click();
-
-  //   await page.locator('[data-testid="reschedule_request"]').click();
-
-  //   await page.fill('[data-testid="reschedule_reason"]', "I can't longer have it");
-
-  //   await page.locator('button[data-testid="send_request"]').click();
-  //   await expect(page.locator('[id="modal-title"]')).not.toBeVisible();
-
-  //   const updatedBooking = await booking.self();
-
-  //   expect(updatedBooking.rescheduled).toBe(true);
-  //   expect(updatedBooking.cancellationReason).toBe("I can't longer have it");
-  //   expect(updatedBooking.status).toBe(BookingStatus.CANCELLED);
-  //   await booking.delete();
-  // });
-
-  // test("Should display former time when rescheduling availability", async ({ page, users, bookings }) => {
-  //   test.skip(true, "TODO: Re-enable after v1.7 launch");
-  //   const user = await users.create();
-  //   const booking = await bookings.create(user.id, user.username, user.eventTypes[0].id!, {
-  //     status: BookingStatus.CANCELLED,
-  //     rescheduled: true,
-  //   });
-
-  //   await page.goto(`/${user.username}/${user.eventTypes[0].slug}?rescheduleUid=${booking.uid}`);
-  //   const formerTimeElement = page.locator('[data-testid="former_time_p_desktop"]');
-  //   await expect(formerTimeElement).toBeVisible();
-  //   await booking.delete();
-  // });
-
-  // test("Should display request reschedule send on bookings/cancelled", async ({ page, users, bookings }) => {
-  //   const user = await users.create();
-  //   const booking = await bookings.create(user.id, user.username, user.eventTypes[0].id, {
-  //     status: BookingStatus.CANCELLED,
-  //     rescheduled: true,
-  //   });
-
-  //   await user.login();
-  //   await page.goto("/bookings/cancelled");
-
-  //   const requestRescheduleSentElement = page.locator('[data-testid="request_reschedule_sent"]').nth(1);
-  //   await expect(requestRescheduleSentElement).toBeVisible();
-  //   await booking.delete();
-  // });
-
-  // test("Should do a reschedule from user owner", async ({ page, users, bookings }) => {
-  //   const user = await users.create();
-  //   const [eventType] = user.eventTypes;
-  //   const booking = await bookings.create(user.id, user.username, eventType.id, {
-  //     status: BookingStatus.CANCELLED,
-  //     rescheduled: true,
-  //   });
-
-  //   await page.goto(`/${user.username}/${eventType.slug}?rescheduleUid=${booking.uid}`);
-
-  //   await selectFirstAvailableTimeSlotNextMonth(page);
-
-  //   await expect(page.locator('[name="name"]')).toBeDisabled();
-  //   await expect(page.locator('[name="email"]')).toBeDisabled();
-
-  //   await page.locator('[data-testid="confirm-reschedule-button"]').click();
-
-  //   await expect(page.locator("[data-testid=success-page]")).toBeVisible();
-
-  //   // NOTE: remove if old booking should not be deleted
-  //   expect(await booking.self()).toBeNull();
-
-  //   const newBooking = await prisma.booking.findFirst({ where: { fromReschedule: booking.uid } });
-  //   expect(newBooking).not.toBeNull();
-  //   await prisma.booking.delete({ where: { id: newBooking?.id } });
-  // });
-
-  // test("Unpaid rescheduling should go to payment page", async ({ page, users, bookings, payments }) => {
-  //   // eslint-disable-next-line playwright/no-skipped-test
-  //   test.skip(!IS_STRIPE_ENABLED, "Skipped as Stripe is not installed");
-  //   const user = await users.create();
-  //   await user.login();
-  //   await user.getPaymentCredential();
-  //   const eventType = user.eventTypes.find((e) => e.slug === "paid")!;
-  //   const booking = await bookings.create(user.id, user.username, eventType.id, {
-  //     rescheduled: true,
-  //     status: BookingStatus.CANCELLED,
-  //     paid: false,
-  //   });
-
-  //   const payment = await payments.create(booking.id);
-  //   await page.goto(`/${user.username}/${eventType.slug}?rescheduleUid=${booking.uid}`);
-
-  //   await selectFirstAvailableTimeSlotNextMonth(page);
-
-  //   await page.locator('[data-testid="confirm-reschedule-button"]').click();
-
-  //   await page.waitForNavigation({
-  //     url(url) {
-  //       return url.pathname.indexOf("/payment") > -1;
-  //     },
-  //   });
-
-  //   await expect(page).toHaveURL(/.*payment/);
-  //   await payment.delete();
-  // });
-
-  // test("Paid rescheduling should go to success page", async ({ page, users, bookings, payments }) => {
-  //   const user = await users.create();
-  //   await user.login();
-  //   await user.getPaymentCredential();
-  //   await users.logout();
-  //   const eventType = user.eventTypes.find((e) => e.slug === "paid")!;
-  //   const booking = await bookings.create(user.id, user.username, eventType.id, {
-  //     rescheduled: true,
-  //     status: BookingStatus.CANCELLED,
-  //     paid: true,
-  //   });
-
-  //   const payment = await payments.create(booking.id);
-  //   await page.goto(`/${user?.username}/${eventType?.slug}?rescheduleUid=${booking?.uid}`);
-
-  //   await selectFirstAvailableTimeSlotNextMonth(page);
-
-  //   await page.locator('[data-testid="confirm-reschedule-button"]').click();
-
-  //   await expect(page).toHaveURL(/.*success/);
-
-  //   await payment.delete();
-  // });
-
-  // test("Opt in event should be PENDING when rescheduled by USER", async ({ page, users, bookings }) => {
-  //   const user = await users.create();
-  //   const eventType = user.eventTypes.find((e) => e.slug === "opt-in")!;
-  //   const booking = await bookings.create(user.id, user.username, eventType.id, {
-  //     status: BookingStatus.ACCEPTED,
-  //   });
-
-  //   await page.goto(`/${user.username}/${eventType.slug}?rescheduleUid=${booking.uid}`);
-
-  //   await selectFirstAvailableTimeSlotNextMonth(page);
-
-  //   await page.locator('[data-testid="confirm-reschedule-button"]').click();
-
-  //   await expect(page).toHaveURL(/.*success/);
-
-  //   const newBooking = await prisma.booking.findFirst({ where: { fromReschedule: booking?.uid } });
-  //   expect(newBooking).not.toBeNull();
-  //   expect(newBooking?.status).toBe(BookingStatus.PENDING);
-  // });
-
-  // test("Opt in event should be ACCEPTED when rescheduled by OWNER", async ({ page, users, bookings }) => {
-  //   const user = await users.create();
-  //   const eventType = user.eventTypes.find((e) => e.slug === "opt-in")!;
-  //   const booking = await bookings.create(user.id, user.username, eventType.id, {
-  //     status: BookingStatus.ACCEPTED,
-  //   });
-  //   await user.login();
-
-  //   await page.goto(`/${user.username}/${eventType.slug}?rescheduleUid=${booking.uid}`);
-
-  //   await selectFirstAvailableTimeSlotNextMonth(page);
-
-  //   await page.locator('[data-testid="confirm-reschedule-button"]').click();
-
-  // await expect(page).toHaveURL(/.*booking/);
-
-  //   const newBooking = await prisma.booking.findFirst({ where: { fromReschedule: booking?.uid } });
-  //   expect(newBooking).not.toBeNull();
-  //   expect(newBooking?.status).toBe(BookingStatus.ACCEPTED);
-  // });
+  test("Should do a booking request reschedule from /bookings", async ({ page, users, bookings }) => {
+    const user = await users.create();
+
+    const booking = await bookings.create(user.id, user.username, user.eventTypes[0].id!, {
+      status: BookingStatus.ACCEPTED,
+    });
+
+    await user.login();
+    await page.goto("/bookings/upcoming");
+
+    await page.locator('[data-testid="edit_booking"]').nth(0).click();
+
+    await page.locator('[data-testid="reschedule_request"]').click();
+
+    await page.fill('[data-testid="reschedule_reason"]', "I can't longer have it");
+
+    await page.locator('button[data-testid="send_request"]').click();
+    await expect(page.locator('[id="modal-title"]')).not.toBeVisible();
+
+    const updatedBooking = await booking.self();
+
+    expect(updatedBooking.rescheduled).toBe(true);
+    expect(updatedBooking.cancellationReason).toBe("I can't longer have it");
+    expect(updatedBooking.status).toBe(BookingStatus.CANCELLED);
+    await booking.delete();
+  });
+
+  test("Should display former time when rescheduling availability", async ({ page, users, bookings }) => {
+    test.skip(true, "TODO: Re-enable after v1.7 launch");
+    const user = await users.create();
+    const booking = await bookings.create(user.id, user.username, user.eventTypes[0].id!, {
+      status: BookingStatus.CANCELLED,
+      rescheduled: true,
+    });
+
+    await page.goto(`/${user.username}/${user.eventTypes[0].slug}?rescheduleUid=${booking.uid}`);
+    const formerTimeElement = page.locator('[data-testid="former_time_p_desktop"]');
+    await expect(formerTimeElement).toBeVisible();
+    await booking.delete();
+  });
+
+  test("Should display request reschedule send on bookings/cancelled", async ({ page, users, bookings }) => {
+    const user = await users.create();
+    const booking = await bookings.create(user.id, user.username, user.eventTypes[0].id, {
+      status: BookingStatus.CANCELLED,
+      rescheduled: true,
+    });
+
+    await user.login();
+    await page.goto("/bookings/cancelled");
+
+    const requestRescheduleSentElement = page.locator('[data-testid="request_reschedule_sent"]').nth(1);
+    await expect(requestRescheduleSentElement).toBeVisible();
+    await booking.delete();
+  });
+
+  test("Should do a reschedule from user owner", async ({ page, users, bookings }) => {
+    const user = await users.create();
+    const [eventType] = user.eventTypes;
+    const booking = await bookings.create(user.id, user.username, eventType.id, {
+      status: BookingStatus.CANCELLED,
+      rescheduled: true,
+    });
+
+    await page.goto(`/${user.username}/${eventType.slug}?rescheduleUid=${booking.uid}`);
+
+    await selectFirstAvailableTimeSlotNextMonth(page);
+
+    await expect(page.locator('[name="name"]')).toBeDisabled();
+    await expect(page.locator('[name="email"]')).toBeDisabled();
+
+    await page.locator('[data-testid="confirm-reschedule-button"]').click();
+
+    await expect(page.locator("[data-testid=success-page]")).toBeVisible();
+
+    // NOTE: remove if old booking should not be deleted
+    expect(await booking.self()).toBeNull();
+
+    const newBooking = await prisma.booking.findFirst({ where: { fromReschedule: booking.uid } });
+    expect(newBooking).not.toBeNull();
+    await prisma.booking.delete({ where: { id: newBooking?.id } });
+  });
+
+  test("Unpaid rescheduling should go to payment page", async ({ page, users, bookings, payments }) => {
+    // eslint-disable-next-line playwright/no-skipped-test
+    test.skip(!IS_STRIPE_ENABLED, "Skipped as Stripe is not installed");
+    const user = await users.create();
+    await user.login();
+    await user.getPaymentCredential();
+    const eventType = user.eventTypes.find((e) => e.slug === "paid")!;
+    const booking = await bookings.create(user.id, user.username, eventType.id, {
+      rescheduled: true,
+      status: BookingStatus.CANCELLED,
+      paid: false,
+    });
+    await prisma.eventType.update({
+      where: {
+        id: eventType.id,
+      },
+      data: {
+        metadata: {
+          apps: {
+            stripe: {
+              price: 20000,
+              enabled: true,
+              currency: "usd",
+            },
+          },
+        },
+      },
+    });
+    const payment = await payments.create(booking.id);
+    await page.goto(`/${user.username}/${eventType.slug}?rescheduleUid=${booking.uid}`);
+
+    await selectFirstAvailableTimeSlotNextMonth(page);
+
+    await page.locator('[data-testid="confirm-reschedule-button"]').click();
+
+    await page.waitForNavigation({
+      url(url) {
+        return url.pathname.indexOf("/payment") > -1;
+      },
+    });
+
+    await expect(page).toHaveURL(/.*payment/);
+    await payment.delete();
+  });
+
+  test("Paid rescheduling should go to success page", async ({ page, users, bookings, payments }) => {
+    const user = await users.create();
+    await user.login();
+    await user.getPaymentCredential();
+    await users.logout();
+    const eventType = user.eventTypes.find((e) => e.slug === "paid")!;
+    const booking = await bookings.create(user.id, user.username, eventType.id, {
+      rescheduled: true,
+      status: BookingStatus.CANCELLED,
+      paid: true,
+    });
+
+    const payment = await payments.create(booking.id);
+    await page.goto(`/${user?.username}/${eventType?.slug}?rescheduleUid=${booking?.uid}`);
+
+    await selectFirstAvailableTimeSlotNextMonth(page);
+
+    await page.locator('[data-testid="confirm-reschedule-button"]').click();
+
+    await expect(page).toHaveURL(/.*success/);
+
+    await payment.delete();
+  });
+
+  test("Opt in event should be PENDING when rescheduled by USER", async ({ page, users, bookings }) => {
+    const user = await users.create();
+    const eventType = user.eventTypes.find((e) => e.slug === "opt-in")!;
+    const booking = await bookings.create(user.id, user.username, eventType.id, {
+      status: BookingStatus.ACCEPTED,
+    });
+
+    await page.goto(`/${user.username}/${eventType.slug}?rescheduleUid=${booking.uid}`);
+
+    await selectFirstAvailableTimeSlotNextMonth(page);
+
+    await page.locator('[data-testid="confirm-reschedule-button"]').click();
+
+    await expect(page).toHaveURL(/.*success/);
+
+    const newBooking = await prisma.booking.findFirst({ where: { fromReschedule: booking?.uid } });
+    expect(newBooking).not.toBeNull();
+    expect(newBooking?.status).toBe(BookingStatus.PENDING);
+  });
+
+  test("Opt in event should be ACCEPTED when rescheduled by OWNER", async ({ page, users, bookings }) => {
+    const user = await users.create();
+    const eventType = user.eventTypes.find((e) => e.slug === "opt-in")!;
+    const booking = await bookings.create(user.id, user.username, eventType.id, {
+      status: BookingStatus.ACCEPTED,
+    });
+    await user.login();
+
+    await page.goto(`/${user.username}/${eventType.slug}?rescheduleUid=${booking.uid}`);
+
+    await selectFirstAvailableTimeSlotNextMonth(page);
+
+    await page.locator('[data-testid="confirm-reschedule-button"]').click();
+
+    await expect(page).toHaveURL(/.*booking/);
+
+    const newBooking = await prisma.booking.findFirst({ where: { fromReschedule: booking?.uid } });
+    expect(newBooking).not.toBeNull();
+    expect(newBooking?.status).toBe(BookingStatus.ACCEPTED);
+  });
 
   test.describe("Reschedule for booking with seats", () => {
     test("Should reschedule booking with seats", async ({ page, users, bookings }) => {
@@ -288,40 +303,11 @@
         },
       },
     });
-<<<<<<< HEAD
 
     const bookingAttendees = await prisma.attendee.findMany({
       where: { bookingId: booking.id },
       select: {
         id: true,
-=======
-    await prisma.eventType.update({
-      where: {
-        id: eventType.id,
-      },
-      data: {
-        metadata: {
-          apps: {
-            stripe: {
-              price: 20000,
-              enabled: true,
-              currency: "usd",
-            },
-          },
-        },
-      },
-    });
-    const payment = await payments.create(booking.id);
-    await page.goto(`/${user.username}/${eventType.slug}?rescheduleUid=${booking.uid}`);
-
-    await selectFirstAvailableTimeSlotNextMonth(page);
-
-    await page.locator('[data-testid="confirm-reschedule-button"]').click();
-
-    await page.waitForNavigation({
-      url(url) {
-        return url.pathname.indexOf("/payment") > -1;
->>>>>>> 156f3e5d
       },
     });
 
