import dayjs, { Dayjs } from "dayjs";
import EventMail from "./EventMail";

import utc from "dayjs/plugin/utc";
import timezone from "dayjs/plugin/timezone";
import localizedFormat from "dayjs/plugin/localizedFormat";
dayjs.extend(utc);
dayjs.extend(timezone);
dayjs.extend(localizedFormat);

export default class EventAttendeeMail extends EventMail {
  /**
   * Returns the email text as HTML representation.
   *
   * @protected
   */
  protected getHtmlRepresentation(): string {
    return (
      `
    <div>
      Hi ${this.calEvent.attendees[0].name},<br />
      <br />
      Your ${this.calEvent.type} with ${this.calEvent.organizer.name} at ${this.getInviteeStart().format(
        "h:mma"
      )} 
      (${this.calEvent.attendees[0].timeZone}) on ${this.getInviteeStart().format(
        "dddd, LL"
      )} is scheduled.<br />
      <br />` +
      this.getAdditionalBody() +
<<<<<<< HEAD
      (this.calEvent.location ? `<strong>Location:</strong> ${this.calEvent.location}<br /><br />` : "") +
=======
      "<br />" +
>>>>>>> ad00e5fc
      `<strong>Additional notes:</strong><br />
      ${this.calEvent.description}<br />
      ` +
      this.getAdditionalFooter() +
      `
    </div>
  `
    );
<<<<<<< HEAD
=======
  }

  /**
   * Adds the video call information to the mail body.
   *
   * @protected
   */
  protected getLocation(): string {
    if (this.additionInformation?.hangoutLink) {
      return `<strong>Location:</strong> <a href="${this.additionInformation?.hangoutLink}">${this.additionInformation?.hangoutLink}</a><br />`;
    }

    if (this.additionInformation?.entryPoints && this.additionInformation?.entryPoints.length > 0) {
      const locations = this.additionInformation?.entryPoints
        .map((entryPoint) => {
          return `
          Join by ${entryPoint.entryPointType}: <br />
          <a href="${entryPoint.uri}">${entryPoint.label}</a> <br />
        `;
        })
        .join("<br />");

      return `<strong>Locations:</strong><br /> ${locations}`;
    }

    return this.calEvent.location ? `<strong>Location:</strong> ${this.calEvent.location}<br /><br />` : "";
  }

  protected getAdditionalBody(): string {
    return `
      ${this.getLocation()}
    `;
>>>>>>> ad00e5fc
  }

  /**
   * Returns the payload object for the nodemailer.
   *
   * @protected
   */
<<<<<<< HEAD
  protected getNodeMailerPayload(): Record<string, unknown> {
=======
  protected getNodeMailerPayload() {
>>>>>>> ad00e5fc
    return {
      to: `${this.calEvent.attendees[0].name} <${this.calEvent.attendees[0].email}>`,
      from: `${this.calEvent.organizer.name} <${this.getMailerOptions().from}>`,
      replyTo: this.calEvent.organizer.email,
      subject: `Confirmed: ${this.calEvent.type} with ${
        this.calEvent.organizer.name
      } on ${this.getInviteeStart().format("dddd, LL")}`,
      html: this.getHtmlRepresentation(),
      text: this.getPlainTextRepresentation(),
    };
  }

  protected printNodeMailerError(error: string): void {
    console.error("SEND_BOOKING_CONFIRMATION_ERROR", this.calEvent.attendees[0].email, error);
  }

  /**
   * Returns the inviteeStart value used at multiple points.
   *
   * @private
   */
  protected getInviteeStart(): Dayjs {
    return <Dayjs>dayjs(this.calEvent.startTime).tz(this.calEvent.attendees[0].timeZone);
  }
}<|MERGE_RESOLUTION|>--- conflicted
+++ resolved
@@ -4,6 +4,7 @@
 import utc from "dayjs/plugin/utc";
 import timezone from "dayjs/plugin/timezone";
 import localizedFormat from "dayjs/plugin/localizedFormat";
+
 dayjs.extend(utc);
 dayjs.extend(timezone);
 dayjs.extend(localizedFormat);
@@ -22,17 +23,13 @@
       <br />
       Your ${this.calEvent.type} with ${this.calEvent.organizer.name} at ${this.getInviteeStart().format(
         "h:mma"
-      )} 
+      )}
       (${this.calEvent.attendees[0].timeZone}) on ${this.getInviteeStart().format(
         "dddd, LL"
       )} is scheduled.<br />
       <br />` +
       this.getAdditionalBody() +
-<<<<<<< HEAD
-      (this.calEvent.location ? `<strong>Location:</strong> ${this.calEvent.location}<br /><br />` : "") +
-=======
       "<br />" +
->>>>>>> ad00e5fc
       `<strong>Additional notes:</strong><br />
       ${this.calEvent.description}<br />
       ` +
@@ -41,8 +38,6 @@
     </div>
   `
     );
-<<<<<<< HEAD
-=======
   }
 
   /**
@@ -75,7 +70,6 @@
     return `
       ${this.getLocation()}
     `;
->>>>>>> ad00e5fc
   }
 
   /**
@@ -83,11 +77,7 @@
    *
    * @protected
    */
-<<<<<<< HEAD
   protected getNodeMailerPayload(): Record<string, unknown> {
-=======
-  protected getNodeMailerPayload() {
->>>>>>> ad00e5fc
     return {
       to: `${this.calEvent.attendees[0].name} <${this.calEvent.attendees[0].email}>`,
       from: `${this.calEvent.organizer.name} <${this.getMailerOptions().from}>`,
