--- conflicted
+++ resolved
@@ -1,10 +1,5 @@
-<<<<<<< HEAD
-import { CalendarEvent } from "../calendarClient";
-import { serverConfig } from "../serverConfig";
-import nodemailer from "nodemailer";
 import CalEventParser from "../CalEventParser";
 import { stripHtml } from "./helpers";
-=======
 import { CalendarEvent, ConferenceData } from "../calendarClient";
 import { serverConfig } from "../serverConfig";
 import nodemailer from "nodemailer";
@@ -25,7 +20,6 @@
   entryPoints?: EntryPoint[];
   hangoutLink?: string;
 }
->>>>>>> ad00e5fc
 
 export default abstract class EventMail {
   calEvent: CalendarEvent;
@@ -44,11 +38,8 @@
   constructor(calEvent: CalendarEvent, uid: string, additionInformation: AdditionInformation = null) {
     this.calEvent = calEvent;
     this.uid = uid;
-<<<<<<< HEAD
     this.parser = new CalEventParser(calEvent);
-=======
     this.additionInformation = additionInformation;
->>>>>>> ad00e5fc
   }
 
   /**
@@ -65,32 +56,14 @@
    * @protected
    */
   protected getPlainTextRepresentation(): string {
-<<<<<<< HEAD
     return stripHtml(this.getHtmlRepresentation());
-=======
-    return this.stripHtml(this.getHtmlRepresentation());
-  }
-
-  /**
-   * Strips off all HTML tags and leaves plain text.
-   *
-   * @param html
-   * @protected
-   */
-  protected stripHtml(html: string): string {
-    return html.replace("<br />", "\n").replace(/<[^>]+>/g, "");
->>>>>>> ad00e5fc
   }
 
   /**
    * Returns the payload object for the nodemailer.
    * @protected
    */
-<<<<<<< HEAD
   protected abstract getNodeMailerPayload(): Record<string, unknown>;
-=======
-  protected abstract getNodeMailerPayload();
->>>>>>> ad00e5fc
 
   /**
    * Sends the email to the event attendant and returns a Promise.
@@ -150,11 +123,7 @@
    * @protected
    */
   protected getRescheduleLink(): string {
-<<<<<<< HEAD
     return this.parser.getRescheduleLink();
-=======
-    return process.env.BASE_URL + "/reschedule/" + this.uid;
->>>>>>> ad00e5fc
   }
 
   /**
@@ -163,11 +132,7 @@
    * @protected
    */
   protected getCancelLink(): string {
-<<<<<<< HEAD
     return this.parser.getCancelLink();
-=======
-    return process.env.BASE_URL + "/cancel/" + this.uid;
->>>>>>> ad00e5fc
   }
 
   /**
