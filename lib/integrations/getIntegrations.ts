import { Prisma } from "@prisma/client";
import _ from "lodash";

/**
 *  We can't use aliases in playwright tests (yet)
 * https://github.com/microsoft/playwright/issues/7121
 */
import { validJson } from "../../lib/jsonUtils";

const credentialData = Prisma.validator<Prisma.CredentialArgs>()({
  select: { id: true, type: true },
});

type CredentialData = Prisma.CredentialGetPayload<typeof credentialData>;

export type Integration = {
  installed: boolean;
  type:
    | "google_calendar"
    | "office365_calendar"
    | "zoom_video"
    | "daily_video"
<<<<<<< HEAD
    | "jitsi_video"
=======
    | "tandem_video"
>>>>>>> 34a75090
    | "caldav_calendar"
    | "apple_calendar"
    | "stripe_payment"
    | "huddle01_video"
    | "metamask_web3";
  title: string;
  imageSrc: string;
  description: string;
  variant: "calendar" | "conferencing" | "payment" | "web3";
};

export const ALL_INTEGRATIONS = [
  {
    installed: !!(process.env.GOOGLE_API_CREDENTIALS && validJson(process.env.GOOGLE_API_CREDENTIALS)),
    type: "google_calendar",
    title: "Google Calendar",
    imageSrc: "integrations/google-calendar.svg",
    description: "For personal and business calendars",
    variant: "calendar",
  },
  {
    installed: !!(process.env.MS_GRAPH_CLIENT_ID && process.env.MS_GRAPH_CLIENT_SECRET),
    type: "office365_calendar",
    title: "Office 365 / Outlook.com Calendar",
    imageSrc: "integrations/outlook.svg",
    description: "For personal and business calendars",
    variant: "calendar",
  },
  {
    installed: !!(process.env.ZOOM_CLIENT_ID && process.env.ZOOM_CLIENT_SECRET),
    type: "zoom_video",
    title: "Zoom",
    imageSrc: "integrations/zoom.svg",
    description: "Video Conferencing",
    variant: "conferencing",
  },
  {
    installed: !!process.env.DAILY_API_KEY,
    type: "daily_video",
    title: "Daily.co Video",
    imageSrc: "integrations/daily.svg",
    description: "Video Conferencing",
    variant: "conferencing",
  },
  {
    installed: true,
<<<<<<< HEAD
    type: "jitsi_video",
    title: "Jitsi Meet",
    imageSrc: "integrations/jitsi.svg",
=======
    type: "huddle01_video",
    title: "Huddle01",
    imageSrc: "integrations/huddle.svg",
>>>>>>> 34a75090
    description: "Video Conferencing",
    variant: "conferencing",
  },
  {
<<<<<<< HEAD
=======
    installed: !!(process.env.TANDEM_CLIENT_ID && process.env.TANDEM_CLIENT_SECRET),
    type: "tandem_video",
    title: "Tandem Video",
    imageSrc: "integrations/tandem.svg",
    description: "Virtual Office | Video Conferencing",
    variant: "conferencing",
  },
  {
>>>>>>> 34a75090
    installed: true,
    type: "caldav_calendar",
    title: "CalDav Server",
    imageSrc: "integrations/caldav.svg",
    description: "For personal and business calendars",
    variant: "calendar",
  },
  {
    installed: true,
    type: "apple_calendar",
    title: "Apple Calendar",
    imageSrc: "integrations/apple-calendar.svg",
    description: "For personal and business calendars",
    variant: "calendar",
  },
  {
    installed: !!(
      process.env.STRIPE_CLIENT_ID &&
      process.env.NEXT_PUBLIC_STRIPE_PUBLIC_KEY &&
      process.env.STRIPE_PRIVATE_KEY
    ),
    type: "stripe_payment",
    title: "Stripe",
    imageSrc: "integrations/stripe.svg",
    description: "Collect payments",
    variant: "payment",
  },
  {
    installed: true,
    type: "metamask_web3",
    title: "Metamask",
    imageSrc: "integrations/apple-calendar.svg",
    description: "For personal and business calendars",
    variant: "web3",
  },
] as Integration[];

function getIntegrations(userCredentials: CredentialData[]) {
  const integrations = ALL_INTEGRATIONS.map((integration) => {
    const credentials = userCredentials
      .filter((credential) => credential.type === integration.type)
      .map((credential) => _.pick(credential, ["id", "type"])); // ensure we don't leak `key` to frontend

    const credential: typeof credentials[number] | null = credentials[0] || null;
    return {
      ...integration,
      /**
       * @deprecated use `credentials`
       */
      credential,
      credentials,
    };
  });

  return integrations;
}

export type IntegrationMeta = ReturnType<typeof getIntegrations>;

export function hasIntegration(integrations: IntegrationMeta, type: string): boolean {
  return !!integrations.find(
    (i) =>
      i.type === type &&
      !!i.installed &&
      (type === "daily_video" || type === "huddle01_video" || i.credentials.length > 0)
  );
}
export function hasIntegrationInstalled(type: Integration["type"]): boolean {
  return ALL_INTEGRATIONS.some((i) => i.type === type && !!i.installed);
}

export default getIntegrations;<|MERGE_RESOLUTION|>--- conflicted
+++ resolved
@@ -20,14 +20,11 @@
     | "office365_calendar"
     | "zoom_video"
     | "daily_video"
-<<<<<<< HEAD
-    | "jitsi_video"
-=======
     | "tandem_video"
->>>>>>> 34a75090
     | "caldav_calendar"
     | "apple_calendar"
     | "stripe_payment"
+    | "jitsi_video"
     | "huddle01_video"
     | "metamask_web3";
   title: string;
@@ -71,21 +68,21 @@
   },
   {
     installed: true,
-<<<<<<< HEAD
     type: "jitsi_video",
     title: "Jitsi Meet",
     imageSrc: "integrations/jitsi.svg",
-=======
-    type: "huddle01_video",
-    title: "Huddle01",
-    imageSrc: "integrations/huddle.svg",
->>>>>>> 34a75090
     description: "Video Conferencing",
     variant: "conferencing",
   },
   {
-<<<<<<< HEAD
-=======
+    installed: true,
+    type: "huddle01_video",
+    title: "Huddle01",
+    imageSrc: "integrations/huddle.svg",
+    description: "Video Conferencing",
+    variant: "conferencing",
+  },
+  {
     installed: !!(process.env.TANDEM_CLIENT_ID && process.env.TANDEM_CLIENT_SECRET),
     type: "tandem_video",
     title: "Tandem Video",
@@ -94,7 +91,6 @@
     variant: "conferencing",
   },
   {
->>>>>>> 34a75090
     installed: true,
     type: "caldav_calendar",
     title: "CalDav Server",
@@ -159,7 +155,10 @@
     (i) =>
       i.type === type &&
       !!i.installed &&
-      (type === "daily_video" || type === "huddle01_video" || i.credentials.length > 0)
+      (type === "daily_video" ||
+        type === "jitsi_video" ||
+        type === "huddle01_video" ||
+        i.credentials.length > 0)
   );
 }
 export function hasIntegrationInstalled(type: Integration["type"]): boolean {
