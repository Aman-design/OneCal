import {
  BookingStatus,
  Credential,
  EventTypeCustomInput,
  Prisma,
  SchedulingType,
  WebhookTriggerEvents,
} from "@prisma/client";
import async from "async";
import { isValidPhoneNumber } from "libphonenumber-js";
import { cloneDeep } from "lodash";
import type { NextApiRequest } from "next";
import short from "short-uuid";
import { uuid } from "short-uuid";
import { v5 as uuidv5 } from "uuid";
import z from "zod";

import { metadata as GoogleMeetMetadata } from "@calcom/app-store/googlevideo/_metadata";
import { getLocationValueForDB, LocationObject } from "@calcom/app-store/locations";
import { MeetLocationType } from "@calcom/app-store/locations";
import { handleEthSignature } from "@calcom/app-store/rainbow/utils/ethereum";
import { handlePayment } from "@calcom/app-store/stripepayment/lib/server";
import { getEventTypeAppData } from "@calcom/app-store/utils";
import { cancelScheduledJobs, scheduleTrigger } from "@calcom/app-store/zapier/lib/nodeScheduler";
import EventManager from "@calcom/core/EventManager";
import { getEventName } from "@calcom/core/event";
import { getUserAvailability } from "@calcom/core/getUserAvailability";
import dayjs, { ConfigType } from "@calcom/dayjs";
import {
  sendAttendeeRequestEmail,
  sendOrganizerRequestEmail,
  sendRescheduledEmails,
  sendScheduledEmails,
  sendScheduledSeatsEmails,
} from "@calcom/emails";
import { scheduleWorkflowReminders } from "@calcom/features/ee/workflows/lib/reminders/reminderScheduler";
import getWebhooks from "@calcom/features/webhooks/lib/getWebhooks";
import { isPrismaObjOrUndefined, parseRecurringEvent } from "@calcom/lib";
import { getDefaultEvent, getGroupName, getUsernameList } from "@calcom/lib/defaultEvents";
import { getErrorFromUnknown } from "@calcom/lib/errors";
import getStripeAppData from "@calcom/lib/getStripeAppData";
import { HttpError } from "@calcom/lib/http-error";
import isOutOfBounds, { BookingDateInPastError } from "@calcom/lib/isOutOfBounds";
import logger from "@calcom/lib/logger";
import { checkBookingLimits, getLuckyUser } from "@calcom/lib/server";
import { getTranslation } from "@calcom/lib/server/i18n";
import { updateWebUser as syncServicesUpdateWebUser } from "@calcom/lib/sync/SyncServiceManager";
import prisma, { userSelect } from "@calcom/prisma";
import {
  customInputSchema,
  EventTypeMetaDataSchema,
  extendedBookingCreateBody,
} from "@calcom/prisma/zod-utils";
import type { BufferedBusyTime } from "@calcom/types/BufferedBusyTime";
import type { AdditionalInformation, AppsStatus, CalendarEvent } from "@calcom/types/Calendar";
import type { EventResult, PartialReference } from "@calcom/types/EventManager";
import { WorkingHours } from "@calcom/types/schedule";

import sendPayload, { EventTypeInfo } from "../../webhooks/lib/sendPayload";

const translator = short();
const log = logger.getChildLogger({ prefix: ["[api] book:user"] });

type User = Prisma.UserGetPayload<typeof userSelect>;
type BufferedBusyTimes = BufferedBusyTime[];

/**
 * Refreshes a Credential with fresh data from the database.
 *
 * @param credential
 */
async function refreshCredential(credential: Credential): Promise<Credential> {
  const newCredential = await prisma.credential.findUnique({
    where: {
      id: credential.id,
    },
  });

  if (!newCredential) {
    return credential;
  } else {
    return newCredential;
  }
}

/**
 * Refreshes the given set of credentials.
 *
 * @param credentials
 */
async function refreshCredentials(credentials: Array<Credential>): Promise<Array<Credential>> {
  return await async.mapLimit(credentials, 5, refreshCredential);
}

const isWithinAvailableHours = (
  timeSlot: { start: ConfigType; end: ConfigType },
  {
    workingHours,
  }: {
    workingHours: WorkingHours[];
  }
) => {
  const timeSlotStart = dayjs(timeSlot.start).utc();
  const timeSlotEnd = dayjs(timeSlot.end).utc();
  for (const workingHour of workingHours) {
    // TODO: Double check & possibly fix timezone conversions.
    const startTime = timeSlotStart.startOf("day").add(workingHour.startTime, "minute");
    const endTime = timeSlotEnd.startOf("day").add(workingHour.endTime, "minute");
    if (
      workingHour.days.includes(timeSlotStart.day()) &&
      // UTC mode, should be performant.
      timeSlotStart.isBetween(startTime, endTime, null, "[)") &&
      timeSlotEnd.isBetween(startTime, endTime, null, "(]")
    ) {
      return true;
    }
  }
  return false;
};

// if true, there are conflicts.
function checkForConflicts(busyTimes: BufferedBusyTimes, time: dayjs.ConfigType, length: number) {
  // Early return
  if (!Array.isArray(busyTimes) || busyTimes.length < 1) {
    return false; // guaranteed no conflicts when there is no busy times.
  }

  for (const busyTime of busyTimes) {
    const startTime = dayjs(busyTime.start);
    const endTime = dayjs(busyTime.end);
    // Check if time is between start and end times
    if (dayjs(time).isBetween(startTime, endTime, null, "[)")) {
      return true;
    }
    // Check if slot end time is between start and end time
    if (dayjs(time).add(length, "minutes").isBetween(startTime, endTime)) {
      return true;
    }
    // Check if startTime is between slot
    if (startTime.isBetween(dayjs(time), dayjs(time).add(length, "minutes"))) {
      return true;
    }
  }
  return false;
}

const getEventTypesFromDB = async (eventTypeId: number) => {
  const eventType = await prisma.eventType.findUniqueOrThrow({
    where: {
      id: eventTypeId,
    },
    select: {
      id: true,
      customInputs: true,
      users: userSelect,
      team: {
        select: {
          id: true,
          name: true,
        },
      },
      title: true,
      length: true,
      eventName: true,
      schedulingType: true,
      description: true,
      periodType: true,
      periodStartDate: true,
      periodEndDate: true,
      periodDays: true,
      periodCountCalendarDays: true,
      requiresConfirmation: true,
      userId: true,
      price: true,
      currency: true,
      metadata: true,
      destinationCalendar: true,
      hideCalendarNotes: true,
      seatsPerTimeSlot: true,
      recurringEvent: true,
      seatsShowAttendees: true,
      bookingLimits: true,
      workflows: {
        include: {
          workflow: {
            include: {
              steps: true,
            },
          },
        },
      },
      locations: true,
      timeZone: true,
      schedule: {
        select: {
          availability: true,
          timeZone: true,
        },
      },
      hosts: {
        select: {
          isFixed: true,
          user: userSelect,
        },
      },
      availability: {
        select: {
          date: true,
          startTime: true,
          endTime: true,
          days: true,
        },
      },
    },
  });

  return {
    ...eventType,
    metadata: EventTypeMetaDataSchema.parse(eventType.metadata),
    recurringEvent: parseRecurringEvent(eventType.recurringEvent),
    customInputs: customInputSchema.array().parse(eventType.customInputs),
    locations: (eventType.locations ?? []) as LocationObject[],
  };
};

type IsFixedAwareUser = User & { isFixed: boolean };

async function ensureAvailableUsers(
  eventType: Awaited<ReturnType<typeof getEventTypesFromDB>> & {
    users: IsFixedAwareUser[];
  },
  input: { dateFrom: string; dateTo: string },
  recurringDatesInfo?: {
    allRecurringDates: string[] | undefined;
    currentRecurringIndex: number | undefined;
  }
) {
  const availableUsers: IsFixedAwareUser[] = [];
  /** Let's start checking for availability */
  for (const user of eventType.users) {
    const { busy: bufferedBusyTimes, workingHours } = await getUserAvailability(
      {
        userId: user.id,
        eventTypeId: eventType.id,
        ...input,
      },
      { user, eventType }
    );

    // check if time slot is outside of schedule.
    if (
      !isWithinAvailableHours(
        { start: input.dateFrom, end: input.dateTo },
        {
          workingHours,
        }
      )
    ) {
      // user does not have availability at this time, skip user.
      continue;
    }

    console.log("calendarBusyTimes==>>>", bufferedBusyTimes);

    let foundConflict = false;
    try {
      if (
        eventType.recurringEvent &&
        recurringDatesInfo?.currentRecurringIndex === 0 &&
        recurringDatesInfo.allRecurringDates
      ) {
        const allBookingDates = recurringDatesInfo.allRecurringDates.map((strDate) => new Date(strDate));
        // Go through each date for the recurring event and check if each one's availability
        // DONE: Decreased computational complexity from O(2^n) to O(n) by refactoring this loop to stop
        // running at the first unavailable time.
        let i = 0;
        while (!foundConflict && i < allBookingDates.length) {
          foundConflict = checkForConflicts(bufferedBusyTimes, allBookingDates[i++], eventType.length);
        }
      } else {
        foundConflict = checkForConflicts(bufferedBusyTimes, input.dateFrom, eventType.length);
      }
    } catch {
      log.debug({
        message: "Unable set isAvailableToBeBooked. Using true. ",
      });
    }
    // no conflicts found, add to available users.
    if (!foundConflict) {
      availableUsers.push(user);
    }
  }
  if (!availableUsers.length) {
    throw new Error("No available users found.");
  }
  return availableUsers;
}

async function handler(req: NextApiRequest & { userId?: number | undefined }) {
  const { userId } = req;

  const {
    recurringCount,
    allRecurringDates,
    currentRecurringIndex,
    noEmail,
    eventTypeSlug,
    eventTypeId,
    hasHashedBookingLink,
    language,
    appsStatus: reqAppsStatus,
    ...reqBody
  } = extendedBookingCreateBody.parse(req.body);

  // handle dynamic user
  const dynamicUserList = Array.isArray(reqBody.user)
    ? getGroupName(reqBody.user)
    : getUsernameList(reqBody.user);
  const tAttendees = await getTranslation(language ?? "en", "common");
  const tGuests = await getTranslation("en", "common");
  log.debug(`Booking eventType ${eventTypeId} started`);

  const eventType =
    !eventTypeId && !!eventTypeSlug ? getDefaultEvent(eventTypeSlug) : await getEventTypesFromDB(eventTypeId);

  if (!eventType) throw new HttpError({ statusCode: 404, message: "eventType.notFound" });

  const stripeAppData = getStripeAppData(eventType);

  // Check if required custom inputs exist
  handleCustomInputs(eventType.customInputs as EventTypeCustomInput[], reqBody.customInputs);

  let timeOutOfBounds = false;
  try {
    timeOutOfBounds = isOutOfBounds(reqBody.start, {
      periodType: eventType.periodType,
      periodDays: eventType.periodDays,
      periodEndDate: eventType.periodEndDate,
      periodStartDate: eventType.periodStartDate,
      periodCountCalendarDays: eventType.periodCountCalendarDays,
    });
  } catch (error) {
    if (error instanceof BookingDateInPastError) {
      // TODO: HttpError should not bleed through to the console.
      log.info(`Booking eventType ${eventTypeId} failed`, error);
      throw new HttpError({ statusCode: 400, message: error.message });
    }
    log.debug({
      message: "Unable set timeOutOfBounds. Using false. ",
    });
  }

  if (timeOutOfBounds) {
    const error = {
      errorCode: "BookingTimeOutOfBounds",
      message: `EventType '${eventType.eventName}' cannot be booked at this time.`,
    };

    throw new HttpError({ statusCode: 400, message: error.message });
  }

  const loadUsers = async () =>
    !eventTypeId
      ? await prisma.user.findMany({
          where: {
            username: {
              in: dynamicUserList,
            },
          },
          ...userSelect,
        })
      : !!eventType.hosts?.length
      ? eventType.hosts.map(({ user, isFixed }) => ({
          ...user,
          isFixed,
        }))
      : eventType.users;
  // loadUsers allows type inferring
  let users: (Awaited<ReturnType<typeof loadUsers>>[number] & { isFixed?: boolean })[] = await loadUsers();

  const isDynamicAllowed = !users.some((user) => !user.allowDynamicBooking);
  if (!isDynamicAllowed && !eventTypeId) {
    throw new HttpError({
      message: "Some of the users in this group do not allow dynamic booking",
      statusCode: 400,
    });
  }

  // If this event was pre-relationship migration
  // TODO: Establish whether this is dead code.
  if (!users.length && eventType.userId) {
    const eventTypeUser = await prisma.user.findUnique({
      where: {
        id: eventType.userId,
      },
      ...userSelect,
    });
    if (!eventTypeUser) throw new HttpError({ statusCode: 404, message: "eventTypeUser.notFound" });
    users.push(eventTypeUser);
  }

  if (!users) throw new HttpError({ statusCode: 404, message: "eventTypeUser.notFound" });

  users = users.map((user) => ({
    ...user,
    isFixed:
      user.isFixed === false
        ? false
        : user.isFixed || eventType.schedulingType !== SchedulingType.ROUND_ROBIN,
  }));

  if (eventType && eventType.hasOwnProperty("bookingLimits") && eventType?.bookingLimits) {
    const startAsDate = dayjs(reqBody.start).toDate();
    await checkBookingLimits(eventType.bookingLimits, startAsDate, eventType.id);
  }

  if (!eventType.seatsPerTimeSlot) {
    const availableUsers = await ensureAvailableUsers(
      {
        ...eventType,
        users: users as IsFixedAwareUser[],
        ...(eventType.recurringEvent && {
          recurringEvent: {
            ...eventType.recurringEvent,
            count: recurringCount || eventType.recurringEvent.count,
          },
        }),
      },
      {
        dateFrom: reqBody.start,
        dateTo: reqBody.end,
      },
      {
        allRecurringDates,
        currentRecurringIndex,
      }
    );

    const luckyUsers: typeof users = [];
    const luckyUserPool = availableUsers.filter((user) => !user.isFixed);
    // loop through all non-fixed hosts and get the lucky users
    while (luckyUserPool.length > 0 && luckyUsers.length < 1 /* TODO: Add variable */) {
      const newLuckyUser = await getLuckyUser("MAXIMIZE_AVAILABILITY", {
        // find a lucky user that is not already in the luckyUsers array
        availableUsers: luckyUserPool.filter(
          (user) => !luckyUsers.find((existing) => existing.id === user.id)
        ),
        eventTypeId: eventType.id,
      });
      if (!newLuckyUser) {
        break; // prevent infinite loop
      }
      luckyUsers.push(newLuckyUser);
    }
    // ALL fixed users must be available
    if (
      availableUsers.filter((user) => user.isFixed).length !== users.filter((user) => user.isFixed).length
    ) {
      throw new Error("Some users are unavailable for booking.");
    }
    users = [...luckyUsers, ...availableUsers.filter((user) => user.isFixed)];
  }

  const rainbowAppData = getEventTypeAppData(eventType, "rainbow") || {};

  // @TODO: use the returned address somewhere in booking creation?
  // const address: string | undefined = await ...
  await handleEthSignature(rainbowAppData, reqBody.ethSignature);

  const [organizerUser] = users;
  const tOrganizer = await getTranslation(organizerUser.locale ?? "en", "common");

  const invitee = [
    {
      email: reqBody.email,
      name: reqBody.name,
      timeZone: reqBody.timeZone,
      language: { translate: tAttendees, locale: language ?? "en" },
    },
  ];
  const guests = (reqBody.guests || []).map((guest) => ({
    email: guest,
    name: "",
    timeZone: reqBody.timeZone,
    language: { translate: tGuests, locale: "en" },
  }));

  const seed = `${organizerUser.username}:${dayjs(reqBody.start).utc().format()}:${new Date().getTime()}`;
  const uid = translator.fromUUID(uuidv5(seed, uuidv5.URL));

  const bookingLocation = getLocationValueForDB(reqBody.location, eventType.locations);

  const customInputs = {} as NonNullable<CalendarEvent["customInputs"]>;

  const teamMemberPromises =
    users.length > 1
      ? users.slice(1).map(async function (user) {
          return {
            email: user.email || "",
            name: user.name || "",
            timeZone: user.timeZone,
            language: {
              translate: await getTranslation(user.locale ?? "en", "common"),
              locale: user.locale ?? "en",
            },
          };
        })
      : [];

  const teamMembers = await Promise.all(teamMemberPromises);

  const attendeesList = [...invitee, ...guests, ...teamMembers];

  const eventNameObject = {
    attendeeName: reqBody.name || "Nameless",
    eventType: eventType.title,
    eventName: eventType.eventName,
    host: organizerUser.name || "Nameless",
    location: bookingLocation,
    t: tOrganizer,
  };

  const additionalNotes = reqBody.notes;

  let requiresConfirmation = eventType?.requiresConfirmation;
  const rcThreshold = eventType?.metadata?.requiresConfirmationThreshold;
  if (rcThreshold) {
    if (dayjs(dayjs(reqBody.start).utc().format()).diff(dayjs(), rcThreshold.unit) > rcThreshold.time) {
      requiresConfirmation = false;
    }
  }

  let evt: CalendarEvent = {
    type: eventType.title,
    title: getEventName(eventNameObject), //this needs to be either forced in english, or fetched for each attendee and organizer separately
    description: eventType.description,
    additionalNotes,
    customInputs,
    startTime: dayjs(reqBody.start).utc().format(),
    endTime: dayjs(reqBody.end).utc().format(),
    organizer: {
      id: organizerUser.id,
      name: organizerUser.name || "Nameless",
      email: organizerUser.email || "Email-less",
      timeZone: organizerUser.timeZone,
      language: { translate: tOrganizer, locale: organizerUser.locale ?? "en" },
    },
    attendees: attendeesList,
    location: bookingLocation, // Will be processed by the EventManager later.
    /** For team events & dynamic collective events, we will need to handle each member destinationCalendar eventually */
    destinationCalendar: eventType.destinationCalendar || organizerUser.destinationCalendar,
    hideCalendarNotes: eventType.hideCalendarNotes,
    requiresConfirmation: requiresConfirmation ?? false,
    eventTypeId: eventType.id,
    seatsShowAttendees: !!eventType.seatsShowAttendees,
    seatsPerTimeSlot: eventType.seatsPerTimeSlot,
  };

  // For seats, if the booking already exists then we want to add the new attendee to the existing booking
  if (reqBody.bookingUid) {
    if (!eventType.seatsPerTimeSlot) {
      throw new HttpError({ statusCode: 404, message: "Event type does not have seats" });
    }

    const booking = await prisma.booking.findUnique({
      where: {
        uid: reqBody.bookingUid,
      },
      select: {
        uid: true,
        id: true,
        attendees: true,
        userId: true,
        references: true,
        startTime: true,
        user: true,
      },
    });
    if (!booking) {
      throw new HttpError({ statusCode: 404, message: "Booking not found" });
    }

    // Need to add translation for attendees to pass type checks. Since these values are never written to the db we can just use the new attendee language
    const bookingAttendees = booking.attendees.map((attendee) => {
      return { ...attendee, language: { translate: tAttendees, locale: language ?? "en" } };
    });

    evt = { ...evt, attendees: [...bookingAttendees, invitee[0]] };

    if (eventType.seatsPerTimeSlot <= booking.attendees.length) {
      throw new HttpError({ statusCode: 409, message: "Booking seats are full" });
    }

    if (booking.attendees.find((attendee) => attendee.email === invitee[0].email)) {
      throw new HttpError({ statusCode: 409, message: "Already signed up for time slot" });
    }

<<<<<<< HEAD
    const bookingUpdated = await prisma.booking.update({
=======
    const videoCallReference = booking.references.find((reference) => reference.type.includes("_video"));

    if (videoCallReference) {
      evt.videoCallData = {
        type: videoCallReference.type,
        id: videoCallReference.meetingId,
        password: videoCallReference?.meetingPassword,
        url: videoCallReference.meetingUrl,
      };
    }
    await prisma.booking.update({
>>>>>>> 3b51cc9a
      where: {
        uid: reqBody.bookingUid,
      },
      include: {
        attendees: true,
      },
      data: {
        attendees: {
          create: {
            email: invitee[0].email,
            name: invitee[0].name,
            timeZone: invitee[0].timeZone,
            locale: invitee[0].language.locale,
          },
        },
      },
    });

    // Add entry to bookingSeatsReference table
    const attendeeUniqueId = uuid();
    await prisma.bookingSeatsReferences.create({
      data: {
        data: {
          description: additionalNotes,
        },
        booking: {
          connect: {
            id: booking.id,
          },
        },
        referenceUId: attendeeUniqueId,
        attendee: {
          connect: {
            id: bookingUpdated.attendees[bookingUpdated.attendees.length - 1].id,
          },
        },
      },
    });
    evt.attendeeUniqueId = attendeeUniqueId;

    const newSeat = booking.attendees.length !== 0;

    /**
     * Remember objects are passed into functions as references
     * so if you modify it in a inner function it will be modified in the outer function
     * deep cloning evt to avoid this
     */
    const copyEvent = cloneDeep(evt);
    await sendScheduledSeatsEmails(copyEvent, invitee[0], newSeat, !!eventType.seatsShowAttendees);

    const credentials = await refreshCredentials(organizerUser.credentials);
    const eventManager = new EventManager({ ...organizerUser, credentials });
    await eventManager.updateCalendarAttendees(evt, booking);

    if (!Number.isNaN(stripeAppData.price) && stripeAppData.price > 0 && !!booking) {
      const [firstStripeCredential] = organizerUser.credentials.filter(
        (cred) => cred.type == "stripe_payment"
      );

      if (!firstStripeCredential)
        throw new HttpError({ statusCode: 400, message: "Missing payment credentials" });

      const payment = await handlePayment(evt, eventType, firstStripeCredential, booking);

      req.statusCode = 201;
      return { ...booking, message: "Payment required", paymentUid: payment.uid };
    }

    req.statusCode = 201;
    return booking;
  }

  if (reqBody.customInputs.length > 0) {
    reqBody.customInputs.forEach(({ label, value }) => {
      customInputs[label] = value;
    });
  }

  if (eventType.schedulingType === SchedulingType.COLLECTIVE) {
    evt.team = {
      members: users.map((user) => user.name || user.username || "Nameless"),
      name: eventType.team?.name || "Nameless",
    }; // used for invitee emails
  }

  if (reqBody.recurringEventId && eventType.recurringEvent) {
    // Overriding the recurring event configuration count to be the actual number of events booked for
    // the recurring event (equal or less than recurring event configuration count)
    eventType.recurringEvent = Object.assign({}, eventType.recurringEvent, { count: recurringCount });
    evt.recurringEvent = eventType.recurringEvent;
  }

  // Initialize EventManager with credentials
  const rescheduleUid = reqBody.rescheduleUid;
  async function getOriginalRescheduledBooking(uid: string) {
    let bookingUid = uid;
    // Now rescheduleUid can be bookingSeatsReferences
    const bookingSeatsReferences = await prisma.bookingSeatsReferences.findUnique({
      where: {
        referenceUId: uid,
      },
      include: {
        booking: true,
      },
    });
    if (bookingSeatsReferences) {
      bookingUid = bookingSeatsReferences.booking.uid;
    }

    return prisma.booking.findFirst({
      where: {
        uid: bookingUid,
        status: {
          in: [BookingStatus.ACCEPTED, BookingStatus.CANCELLED, BookingStatus.PENDING],
        },
      },
      include: {
        attendees: {
          select: {
            name: true,
            email: true,
            locale: true,
            timeZone: true,
          },
        },
        user: {
          select: {
            id: true,
            name: true,
            email: true,
            locale: true,
            timeZone: true,
          },
        },
        payment: true,
      },
    });
  }
  type BookingType = Prisma.PromiseReturnType<typeof getOriginalRescheduledBooking>;
  let originalRescheduledBooking: BookingType = null;

  if (rescheduleUid) {
    originalRescheduledBooking = await getOriginalRescheduledBooking(rescheduleUid);
  }
  // If the user is not the owner of the event, new booking should be always pending.
  // Otherwise, an owner rescheduling should be always accepted.
  // Before comparing make sure that userId is set, otherwise undefined === undefined
  const userReschedulingIsOwner = userId && originalRescheduledBooking?.user?.id === userId;
  const isConfirmedByDefault = (!requiresConfirmation && !stripeAppData.price) || userReschedulingIsOwner;

  async function createBooking() {
    if (originalRescheduledBooking) {
      evt.title = originalRescheduledBooking?.title || evt.title;
      evt.description = originalRescheduledBooking?.description || evt.additionalNotes;
      evt.location = originalRescheduledBooking?.location;
    }

    const eventTypeRel = !eventTypeId
      ? {}
      : {
          connect: {
            id: eventTypeId,
          },
        };

    const dynamicEventSlugRef = !eventTypeId ? eventTypeSlug : null;
    const dynamicGroupSlugRef = !eventTypeId ? (reqBody.user as string).toLowerCase() : null;

    // If the user is not the owner of the event, new booking should be always pending.
    // Otherwise, an owner rescheduling should be always accepted.
    // Before comparing make sure that userId is set, otherwise undefined === undefined
    const userReschedulingIsOwner = userId && originalRescheduledBooking?.user?.id === userId;
    const isConfirmedByDefault =
      (!eventType.requiresConfirmation && !stripeAppData.price) || userReschedulingIsOwner;

    /**
     * Reschedule with seats logic
     * If eventType has seats and we are rescheduling, we should filter the attendees
     * unless the one rescheduling is the organizer
     */
    const currentAttendee = evt.attendees.find((attendee) => attendee.email === req.body.email) || null;
    if (eventType.seatsPerTimeSlot && currentAttendee && userReschedulingIsOwner) {
      evt.attendees = [currentAttendee];
    }

    const attendeesData = evt.attendees.map((attendee) => {
      //if attendee is team member, it should fetch their locale not booker's locale
      //perhaps make email fetch request to see if his locale is stored, else
      const retObj = {
        name: attendee.name,
        email: attendee.email,
        timeZone: attendee.timeZone,
        locale: attendee.language.locale,
      };
      return retObj;
    });

    const newBookingData: Prisma.BookingCreateInput = {
      uid,
      title: evt.title,
      startTime: dayjs.utc(evt.startTime).toDate(),
      endTime: dayjs.utc(evt.endTime).toDate(),
      description: evt.additionalNotes,
      customInputs: isPrismaObjOrUndefined(evt.customInputs),
      status: isConfirmedByDefault ? BookingStatus.ACCEPTED : BookingStatus.PENDING,
      location: evt.location,
      eventType: eventTypeRel,
      smsReminderNumber: reqBody.smsReminderNumber,
      attendees: {
        createMany: {
          data: attendeesData,
        },
      },
      dynamicEventSlugRef,
      dynamicGroupSlugRef,
      user: {
        connect: {
          id: organizerUser.id,
        },
      },
      destinationCalendar: evt.destinationCalendar
        ? {
            connect: { id: evt.destinationCalendar.id },
          }
        : undefined,
    };
    if (reqBody.recurringEventId) {
      newBookingData.recurringEventId = reqBody.recurringEventId;
    }
    if (originalRescheduledBooking) {
      newBookingData["paid"] = originalRescheduledBooking.paid;
      newBookingData["fromReschedule"] = originalRescheduledBooking.uid;
      if (newBookingData.attendees?.createMany?.data) {
        // Reschedule logic with booking with seats
        if (eventType?.seatsPerTimeSlot && reqBody.email) {
          newBookingData.attendees.createMany.data = attendeesData.filter(
            (attendee) => attendee.email === reqBody.email
          );
        } else {
          newBookingData.attendees.createMany.data = originalRescheduledBooking.attendees;
        }
      }
      if (originalRescheduledBooking.recurringEventId) {
        newBookingData.recurringEventId = originalRescheduledBooking.recurringEventId;
      }
    }
    const createBookingObj = {
      include: {
        user: {
          select: { email: true, name: true, timeZone: true },
        },
        attendees: true,
        payment: true,
      },
      data: newBookingData,
    };

    if (originalRescheduledBooking?.paid && originalRescheduledBooking?.payment) {
      const bookingPayment = originalRescheduledBooking?.payment?.find((payment) => payment.success);

      if (bookingPayment) {
        createBookingObj.data.payment = {
          connect: { id: bookingPayment.id },
        };
      }
    }

    if (typeof stripeAppData.price === "number" && stripeAppData.price > 0) {
      /* Validate if there is any stripe_payment credential for this user */
      /*  note: removes custom error message about stripe */
      await prisma.credential.findFirstOrThrow({
        where: {
          type: "stripe_payment",
          userId: organizerUser.id,
        },
        select: {
          id: true,
        },
      });
    }

    return prisma.booking.create(createBookingObj);
  }

  let results: EventResult<AdditionalInformation>[] = [];
  let referencesToCreate: PartialReference[] = [];

  type Booking = Prisma.PromiseReturnType<typeof createBooking>;
  let booking: (Booking & { appsStatus?: AppsStatus[] }) | null = null;
  try {
    booking = await createBooking();

    // @NOTE: Add specific try catch for all subsequent async calls to avoid error
    // Sync Services
    await syncServicesUpdateWebUser(
      await prisma.user.findFirst({
        where: { id: userId },
        select: { id: true, email: true, name: true, username: true, createdDate: true },
      })
    );
    evt.uid = booking?.uid ?? null;

    if (booking && booking.id && eventType.seatsPerTimeSlot) {
      const currentAttendee = booking.attendees.find((attendee) => attendee.email === req.body.email)!;
      // Save description to bookingSeatsReferences

      const uniqueAttendeeId = uuid();
      await prisma.bookingSeatsReferences.create({
        data: {
          referenceUId: uniqueAttendeeId,
          data: {
            description: evt.additionalNotes,
          },
          booking: {
            connect: {
              id: booking.id,
            },
          },
          attendee: {
            connect: {
              id: currentAttendee?.id,
            },
          },
        },
      });
      evt.attendeeUniqueId = uniqueAttendeeId;
    }
  } catch (_err) {
    const err = getErrorFromUnknown(_err);
    log.error(`Booking ${eventTypeId} failed`, "Error when saving booking to db", err.message);
    if (err.code === "P2002") {
      throw new HttpError({ statusCode: 409, message: "booking.conflict" });
    }
    throw err;
  }

  // After polling videoBusyTimes, credentials might have been changed due to refreshment, so query them again.
  const credentials = await refreshCredentials(organizerUser.credentials);
  const eventManager = new EventManager({ ...organizerUser, credentials });

  function handleAppsStatus(
    results: EventResult<AdditionalInformation>[],
    booking: (Booking & { appsStatus?: AppsStatus[] }) | null
  ) {
    // Taking care of apps status
    const resultStatus: AppsStatus[] = results.map((app) => ({
      appName: app.appName,
      type: app.type,
      success: app.success ? 1 : 0,
      failures: !app.success ? 1 : 0,
      errors: app.calError ? [app.calError] : [],
      warnings: app.calWarnings,
    }));

    if (reqAppsStatus === undefined) {
      if (booking !== null) {
        booking.appsStatus = resultStatus;
      }
      evt.appsStatus = resultStatus;
      return;
    }
    // From down here we can assume reqAppsStatus is not undefined anymore
    // Other status exist, so this is the last booking of a series,
    // proceeding to prepare the info for the event
    const calcAppsStatus = reqAppsStatus.concat(resultStatus).reduce((prev, curr) => {
      if (prev[curr.type]) {
        prev[curr.type].success += curr.success;
        prev[curr.type].errors = prev[curr.type].errors.concat(curr.errors);
        prev[curr.type].warnings = prev[curr.type].warnings?.concat(curr.warnings || []);
      } else {
        prev[curr.type] = curr;
      }
      return prev;
    }, {} as { [key: string]: AppsStatus });
    evt.appsStatus = Object.values(calcAppsStatus);
  }

  let videoCallUrl;

  if (originalRescheduledBooking?.uid) {
    // Use EventManager to conditionally use all needed integrations.

    const updateManager = await eventManager.reschedule(
      evt,
      originalRescheduledBooking.uid,
      booking?.id,
      reqBody.rescheduleReason,
      reqBody.email
    );
    // This gets overridden when updating the event - to check if notes have been hidden or not. We just reset this back
    // to the default description when we are sending the emails.
    evt.description = eventType.description;

    results = updateManager.results;
    referencesToCreate = updateManager.referencesToCreate;
    if (results.length > 0 && results.some((res) => !res.success)) {
      const error = {
        errorCode: "BookingReschedulingMeetingFailed",
        message: "Booking Rescheduling failed",
      };

      log.error(`Booking ${organizerUser.name} failed`, error, results);
    } else {
      const metadata: AdditionalInformation = {};

      if (results.length) {
        // TODO: Handle created event metadata more elegantly
        const [updatedEvent] = Array.isArray(results[0].updatedEvent)
          ? results[0].updatedEvent
          : [results[0].updatedEvent];
        if (updatedEvent) {
          metadata.hangoutLink = updatedEvent.hangoutLink;
          metadata.conferenceData = updatedEvent.conferenceData;
          metadata.entryPoints = updatedEvent.entryPoints;
          handleAppsStatus(results, booking);
          videoCallUrl = metadata.hangoutLink || videoCallUrl;
        }
      }
      if (noEmail !== true) {
        const copyEvent = cloneDeep(evt);
        // Reschedule login for booking with seats
        if (eventType?.seatsPerTimeSlot && originalRescheduledBooking.attendees.length > 1) {
          // We should only notify affected attendees (owner and attendee rescheduling)
          copyEvent.attendees = copyEvent.attendees.filter((attendee) => attendee.email === reqBody.email);
        }

        await sendRescheduledEmails({
          ...copyEvent,
          additionalInformation: metadata,
          additionalNotes, // Resets back to the additionalNote input and not the override value
          cancellationReason: "$RCH$" + reqBody.rescheduleReason, // Removable code prefix to differentiate cancellation from rescheduling for email
        });
      }
    }
    // If it's not a reschedule, doesn't require confirmation and there's no price,
    // Create a booking
  } else if (!requiresConfirmation && !stripeAppData.price) {
    // Use EventManager to conditionally use all needed integrations.
    const createManager = await eventManager.create(evt);

    // This gets overridden when creating the event - to check if notes have been hidden or not. We just reset this back
    // to the default description when we are sending the emails.
    evt.description = eventType.description;

    results = createManager.results;
    referencesToCreate = createManager.referencesToCreate;

    videoCallUrl = evt.videoCallData && evt.videoCallData.url ? evt.videoCallData.url : null;

    if (results.length > 0 && results.every((res) => !res.success)) {
      const error = {
        errorCode: "BookingCreatingMeetingFailed",
        message: "Booking failed",
      };

      log.error(`Booking ${organizerUser.username} failed`, error, results);
    } else {
      const metadata: AdditionalInformation = {};

      if (results.length) {
        // Handle Google Meet results
        // We use the original booking location since the evt location changes to daily
        if (bookingLocation === MeetLocationType) {
          const googleMeetResult = {
            appName: GoogleMeetMetadata.name,
            type: "conferencing",
            uid: results[0].uid,
            originalEvent: results[0].originalEvent,
          };

          const googleCalResult = results.find((result) => result.type === "google_calendar");

          if (!googleCalResult) {
            results.push({
              ...googleMeetResult,
              success: false,
              calWarnings: [tOrganizer("google_meet_warning")],
            });
          }

          if (googleCalResult?.createdEvent?.hangoutLink) {
            results.push({
              ...googleMeetResult,
              success: true,
            });
          } else if (googleCalResult && !googleCalResult.createdEvent?.hangoutLink) {
            results.push({
              ...googleMeetResult,
              success: false,
            });
          }
        }
        // TODO: Handle created event metadata more elegantly
        metadata.hangoutLink = results[0].createdEvent?.hangoutLink;
        metadata.conferenceData = results[0].createdEvent?.conferenceData;
        metadata.entryPoints = results[0].createdEvent?.entryPoints;
        handleAppsStatus(results, booking);
        videoCallUrl = metadata.hangoutLink || videoCallUrl;
      }
      if (noEmail !== true) {
        await sendScheduledEmails({
          ...evt,
          additionalInformation: metadata,
          additionalNotes,
          customInputs,
        });
      }
    }
  }

  if (!isConfirmedByDefault && noEmail !== true) {
    await sendOrganizerRequestEmail({ ...evt, additionalNotes });
    await sendAttendeeRequestEmail({ ...evt, additionalNotes }, attendeesList[0]);
  }

  if (
    !Number.isNaN(stripeAppData.price) &&
    stripeAppData.price > 0 &&
    !originalRescheduledBooking?.paid &&
    !!booking
  ) {
    const [firstStripeCredential] = organizerUser.credentials.filter((cred) => cred.type == "stripe_payment");

    if (!firstStripeCredential)
      throw new HttpError({ statusCode: 400, message: "Missing payment credentials" });

    if (!booking.user) booking.user = organizerUser;
    const payment = await handlePayment(evt, eventType, firstStripeCredential, booking);

    req.statusCode = 201;
    return { ...booking, message: "Payment required", paymentUid: payment.uid };
  }

  log.debug(`Booking ${organizerUser.username} completed`);
  const metadata = videoCallUrl ? { videoCallUrl } : undefined;
  if (isConfirmedByDefault) {
    const eventTrigger: WebhookTriggerEvents = rescheduleUid
      ? WebhookTriggerEvents.BOOKING_RESCHEDULED
      : WebhookTriggerEvents.BOOKING_CREATED;
    const subscriberOptions = {
      userId: organizerUser.id,
      eventTypeId,
      triggerEvent: eventTrigger,
    };

    const subscriberOptionsMeetingEnded = {
      userId: organizerUser.id,
      eventTypeId,
      triggerEvent: WebhookTriggerEvents.MEETING_ENDED,
    };

    try {
      const subscribersMeetingEnded = await getWebhooks(subscriberOptionsMeetingEnded);

      subscribersMeetingEnded.forEach((subscriber) => {
        if (rescheduleUid && originalRescheduledBooking) {
          cancelScheduledJobs(originalRescheduledBooking, undefined, true);
        }
        if (booking && booking.status === BookingStatus.ACCEPTED) {
          scheduleTrigger(booking, subscriber.subscriberUrl, subscriber);
        }
      });
    } catch (error) {
      log.error("Error while running scheduledJobs for booking", error);
    }

    try {
      // Send Webhook call if hooked to BOOKING_CREATED & BOOKING_RESCHEDULED
      const subscribers = await getWebhooks(subscriberOptions);
      console.log("evt:", {
        ...evt,
        metadata: reqBody.metadata,
      });
      const bookingId = booking?.id;

      const eventTypeInfo: EventTypeInfo = {
        eventTitle: eventType.title,
        eventDescription: eventType.description,
        requiresConfirmation: requiresConfirmation || null,
        price: stripeAppData.price,
        currency: eventType.currency,
        length: eventType.length,
      };

      const promises = subscribers.map((sub) =>
        sendPayload(sub.secret, eventTrigger, new Date().toISOString(), sub, {
          ...evt,
          ...eventTypeInfo,
          bookingId,
          rescheduleUid,
          rescheduleStartTime: originalRescheduledBooking?.startTime
            ? dayjs(originalRescheduledBooking?.startTime).utc().format()
            : undefined,
          rescheduleEndTime: originalRescheduledBooking?.endTime
            ? dayjs(originalRescheduledBooking?.endTime).utc().format()
            : undefined,
          metadata: { ...metadata, ...reqBody.metadata },
          eventTypeId,
          status: "ACCEPTED",
          smsReminderNumber: booking?.smsReminderNumber || undefined,
        }).catch((e) => {
          console.error(`Error executing webhook for event: ${eventTrigger}, URL: ${sub.subscriberUrl}`, e);
        })
      );
      await Promise.all(promises);
    } catch (error) {
      log.error("Error while sending webhook", error);
    }
  }

  // Avoid passing referencesToCreate with id unique constrain values
  // refresh hashed link if used
  const urlSeed = `${organizerUser.username}:${dayjs(reqBody.start).utc().format()}`;
  const hashedUid = translator.fromUUID(uuidv5(urlSeed, uuidv5.URL));

  try {
    if (hasHashedBookingLink) {
      await prisma.hashedLink.update({
        where: {
          link: reqBody.hashedLink as string,
        },
        data: {
          link: hashedUid,
        },
      });
    }
  } catch (error) {
    log.error("Error while updating hashed link", error);
  }

  if (!booking) throw new HttpError({ statusCode: 400, message: "Booking failed" });

  try {
    await prisma.booking.update({
      where: {
        uid: booking.uid,
      },
      data: {
        metadata,
        references: {
          createMany: {
            data: referencesToCreate,
          },
        },
      },
    });
  } catch (error) {
    log.error("Error while creating booking references", error);
  }

  try {
    await scheduleWorkflowReminders(
      eventType.workflows,
      reqBody.smsReminderNumber as string | null,
      { ...evt, ...{ metadata } },
      evt.requiresConfirmation || false,
      rescheduleUid ? true : false,
      true
    );
  } catch (error) {
    log.error("Error while scheduling workflow reminders", error);
  }

  // booking successful
  req.statusCode = 201;
  return booking;
}

export default handler;

function handleCustomInputs(
  eventTypeCustomInputs: EventTypeCustomInput[],
  reqCustomInputs: {
    value: string | boolean;
    label: string;
  }[]
) {
  eventTypeCustomInputs.forEach((etcInput) => {
    if (etcInput.required) {
      const input = reqCustomInputs.find((i) => i.label === etcInput.label);
      if (etcInput.type === "BOOL") {
        z.literal(true, {
          errorMap: () => ({ message: `Missing ${etcInput.type} customInput: '${etcInput.label}'` }),
        }).parse(input?.value);
      } else if (etcInput.type === "PHONE") {
        z.string({
          errorMap: () => ({
            message: `Missing ${etcInput.type} customInput: '${etcInput.label}'`,
          }),
        })
          .refine((val) => isValidPhoneNumber(val), {
            message: "Phone number is invalid",
          })
          .parse(input?.value);
      } else {
        // type: NUMBER are also passed as string
        z.string({
          errorMap: () => ({ message: `Missing ${etcInput.type} customInput: '${etcInput.label}'` }),
        })
          .min(1)
          .parse(input?.value);
      }
    }
  });
}<|MERGE_RESOLUTION|>--- conflicted
+++ resolved
@@ -595,9 +595,6 @@
       throw new HttpError({ statusCode: 409, message: "Already signed up for time slot" });
     }
 
-<<<<<<< HEAD
-    const bookingUpdated = await prisma.booking.update({
-=======
     const videoCallReference = booking.references.find((reference) => reference.type.includes("_video"));
 
     if (videoCallReference) {
@@ -608,8 +605,8 @@
         url: videoCallReference.meetingUrl,
       };
     }
-    await prisma.booking.update({
->>>>>>> 3b51cc9a
+
+    const bookingUpdated = await prisma.booking.update({
       where: {
         uid: reqBody.bookingUid,
       },
