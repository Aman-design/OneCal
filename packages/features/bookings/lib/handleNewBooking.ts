import type { App, Credential, EventTypeCustomInput } from "@prisma/client";
import { BookingStatus, SchedulingType, WebhookTriggerEvents, WorkflowMethods, Prisma } from "@prisma/client";
import async from "async";
import { isValidPhoneNumber } from "libphonenumber-js";
import { cloneDeep } from "lodash";
import type { NextApiRequest } from "next";
import short, { uuid } from "short-uuid";
import { v5 as uuidv5 } from "uuid";
import z from "zod";

import { getCalendar } from "@calcom/app-store/_utils/getCalendar";
import { metadata as GoogleMeetMetadata } from "@calcom/app-store/googlevideo/_metadata";
import type { LocationObject } from "@calcom/app-store/locations";
import { getLocationValueForDB } from "@calcom/app-store/locations";
import { MeetLocationType } from "@calcom/app-store/locations";
import { handleEthSignature } from "@calcom/app-store/rainbow/utils/ethereum";
import type { EventTypeAppsList } from "@calcom/app-store/utils";
import { getAppFromSlug, getEventTypeAppData } from "@calcom/app-store/utils";
import { cancelScheduledJobs, scheduleTrigger } from "@calcom/app-store/zapier/lib/nodeScheduler";
import EventManager from "@calcom/core/EventManager";
import { getEventName } from "@calcom/core/event";
import { getUserAvailability } from "@calcom/core/getUserAvailability";
<<<<<<< HEAD
import { deleteMeeting } from "@calcom/core/videoClient";
import type { ConfigType } from "@calcom/dayjs";
=======
import type { ConfigType, Dayjs } from "@calcom/dayjs";
>>>>>>> 61a5c3a3
import dayjs from "@calcom/dayjs";
import {
  sendAttendeeRequestEmail,
  sendOrganizerRequestEmail,
  sendRescheduledEmails,
  sendScheduledEmails,
  sendScheduledSeatsEmails,
  sendRescheduledSeatEmail,
} from "@calcom/emails";
import { getBookingFieldsWithSystemFields } from "@calcom/features/bookings/lib/getBookingFields";
import { deleteScheduledEmailReminder } from "@calcom/features/ee/workflows/lib/reminders/emailReminderManager";
import { scheduleWorkflowReminders } from "@calcom/features/ee/workflows/lib/reminders/reminderScheduler";
import { deleteScheduledSMSReminder } from "@calcom/features/ee/workflows/lib/reminders/smsReminderManager";
import getWebhooks from "@calcom/features/webhooks/lib/getWebhooks";
import { isPrismaObjOrUndefined, parseRecurringEvent } from "@calcom/lib";
import { getVideoCallUrl } from "@calcom/lib/CalEventParser";
import { getDSTDifference, isInDST } from "@calcom/lib/date-fns";
import { getDefaultEvent, getGroupName, getUsernameList } from "@calcom/lib/defaultEvents";
import { getErrorFromUnknown } from "@calcom/lib/errors";
import getPaymentAppData from "@calcom/lib/getPaymentAppData";
import { HttpError } from "@calcom/lib/http-error";
import isOutOfBounds, { BookingDateInPastError } from "@calcom/lib/isOutOfBounds";
import logger from "@calcom/lib/logger";
import { handlePayment } from "@calcom/lib/payment/handlePayment";
import { checkBookingLimits, getLuckyUser } from "@calcom/lib/server";
import { getTranslation } from "@calcom/lib/server/i18n";
import { slugify } from "@calcom/lib/slugify";
import { updateWebUser as syncServicesUpdateWebUser } from "@calcom/lib/sync/SyncServiceManager";
import prisma, { userSelect } from "@calcom/prisma";
import type { BookingReference } from "@calcom/prisma/client";
import type { bookingCreateSchemaLegacyPropsForApi } from "@calcom/prisma/zod-utils";
import {
  bookingCreateBodySchemaForApi,
  customInputSchema,
  EventTypeMetaDataSchema,
  extendedBookingCreateBody,
  userMetadata as userMetadataSchema,
} from "@calcom/prisma/zod-utils";
import type { BufferedBusyTime } from "@calcom/types/BufferedBusyTime";
import type { AdditionalInformation, AppsStatus, CalendarEvent, Person } from "@calcom/types/Calendar";
import type { EventResult, PartialReference } from "@calcom/types/EventManager";
import type { WorkingHours } from "@calcom/types/schedule";

import type { EventTypeInfo } from "../../webhooks/lib/sendPayload";
import sendPayload from "../../webhooks/lib/sendPayload";
import getBookingResponsesSchema from "./getBookingResponsesSchema";

const translator = short();
const log = logger.getChildLogger({ prefix: ["[api] book:user"] });

type User = Prisma.UserGetPayload<typeof userSelect>;
type BufferedBusyTimes = BufferedBusyTime[];

interface IEventTypePaymentCredentialType {
  appId: EventTypeAppsList;
  app: {
    categories: App["categories"];
    dirName: string;
  };
  key: Prisma.JsonValue;
}

/**
 * Refreshes a Credential with fresh data from the database.
 *
 * @param credential
 */
async function refreshCredential(credential: Credential): Promise<Credential> {
  const newCredential = await prisma.credential.findUnique({
    where: {
      id: credential.id,
    },
  });

  if (!newCredential) {
    return credential;
  } else {
    return newCredential;
  }
}

/**
 * Refreshes the given set of credentials.
 *
 * @param credentials
 */
async function refreshCredentials(credentials: Array<Credential>): Promise<Array<Credential>> {
  return await async.mapLimit(credentials, 5, refreshCredential);
}

const isWithinAvailableHours = (
  timeSlot: { start: ConfigType; end: ConfigType },
  {
    workingHours,
    organizerTimeZone,
    inviteeTimeZone,
  }: {
    workingHours: WorkingHours[];
    organizerTimeZone: string;
    inviteeTimeZone: string;
  }
) => {
  const timeSlotStart = dayjs(timeSlot.start).utc();
  const timeSlotEnd = dayjs(timeSlot.end).utc();
  const isOrganizerInDST = isInDST(dayjs().tz(organizerTimeZone));
  const isInviteeInDST = isInDST(dayjs().tz(organizerTimeZone));
  const isOrganizerInDSTWhenSlotStart = isInDST(timeSlotStart.tz(organizerTimeZone));
  const isInviteeInDSTWhenSlotStart = isInDST(timeSlotStart.tz(inviteeTimeZone));
  const organizerDSTDifference = getDSTDifference(organizerTimeZone);
  const inviteeDSTDifference = getDSTDifference(inviteeTimeZone);
  const sameDSTUsers = isOrganizerInDSTWhenSlotStart === isInviteeInDSTWhenSlotStart;
  const organizerDST = isOrganizerInDST === isOrganizerInDSTWhenSlotStart;
  const inviteeDST = isInviteeInDST === isInviteeInDSTWhenSlotStart;
  const getTime = (slotTime: Dayjs, minutes: number) =>
    slotTime
      .startOf("day")
      .add(
        sameDSTUsers && organizerDST && inviteeDST
          ? minutes
          : minutes -
              (isOrganizerInDSTWhenSlotStart || isOrganizerInDST
                ? organizerDSTDifference
                : inviteeDSTDifference),
        "minutes"
      );
  for (const workingHour of workingHours) {
    const startTime = getTime(timeSlotStart, workingHour.startTime);
    const endTime = getTime(timeSlotEnd, workingHour.endTime);
    if (
      workingHour.days.includes(timeSlotStart.day()) &&
      // UTC mode, should be performant.
      timeSlotStart.isBetween(startTime, endTime, null, "[)") &&
      timeSlotEnd.isBetween(startTime, endTime, null, "(]")
    ) {
      return true;
    }
  }
  return false;
};

// if true, there are conflicts.
function checkForConflicts(busyTimes: BufferedBusyTimes, time: dayjs.ConfigType, length: number) {
  // Early return
  if (!Array.isArray(busyTimes) || busyTimes.length < 1) {
    return false; // guaranteed no conflicts when there is no busy times.
  }

  for (const busyTime of busyTimes) {
    const startTime = dayjs(busyTime.start);
    const endTime = dayjs(busyTime.end);
    // Check if time is between start and end times
    if (dayjs(time).isBetween(startTime, endTime, null, "[)")) {
      return true;
    }
    // Check if slot end time is between start and end time
    if (dayjs(time).add(length, "minutes").isBetween(startTime, endTime)) {
      return true;
    }
    // Check if startTime is between slot
    if (startTime.isBetween(dayjs(time), dayjs(time).add(length, "minutes"))) {
      return true;
    }
  }
  return false;
}

const getEventTypesFromDB = async (eventTypeId: number) => {
  const eventType = await prisma.eventType.findUniqueOrThrow({
    where: {
      id: eventTypeId,
    },
    select: {
      id: true,
      customInputs: true,
      disableGuests: true,
      users: userSelect,
      team: {
        select: {
          id: true,
          name: true,
        },
      },
      bookingFields: true,
      title: true,
      length: true,
      eventName: true,
      schedulingType: true,
      description: true,
      periodType: true,
      periodStartDate: true,
      periodEndDate: true,
      periodDays: true,
      periodCountCalendarDays: true,
      requiresConfirmation: true,
      userId: true,
      price: true,
      currency: true,
      metadata: true,
      destinationCalendar: true,
      hideCalendarNotes: true,
      seatsPerTimeSlot: true,
      recurringEvent: true,
      seatsShowAttendees: true,
      bookingLimits: true,
      workflows: {
        include: {
          workflow: {
            include: {
              steps: true,
            },
          },
        },
      },
      locations: true,
      timeZone: true,
      schedule: {
        select: {
          availability: true,
          timeZone: true,
        },
      },
      hosts: {
        select: {
          isFixed: true,
          user: userSelect,
        },
      },
      availability: {
        select: {
          date: true,
          startTime: true,
          endTime: true,
          days: true,
        },
      },
    },
  });

  return {
    ...eventType,
    metadata: EventTypeMetaDataSchema.parse(eventType.metadata),
    recurringEvent: parseRecurringEvent(eventType.recurringEvent),
    customInputs: customInputSchema.array().parse(eventType.customInputs || []),
    locations: (eventType.locations ?? []) as LocationObject[],
    bookingFields: getBookingFieldsWithSystemFields(eventType),
  };
};

type IsFixedAwareUser = User & { isFixed: boolean };

async function ensureAvailableUsers(
  eventType: Awaited<ReturnType<typeof getEventTypesFromDB>> & {
    users: IsFixedAwareUser[];
  },
  input: { dateFrom: string; dateTo: string; timeZone: string },
  recurringDatesInfo?: {
    allRecurringDates: string[] | undefined;
    currentRecurringIndex: number | undefined;
  }
) {
  const availableUsers: IsFixedAwareUser[] = [];
  /** Let's start checking for availability */
  for (const user of eventType.users) {
    const { busy: bufferedBusyTimes, workingHours } = await getUserAvailability(
      {
        userId: user.id,
        eventTypeId: eventType.id,
        ...input,
      },
      { user, eventType }
    );

    // check if time slot is outside of schedule.
    if (
      !isWithinAvailableHours(
        { start: input.dateFrom, end: input.dateTo },
        {
          workingHours,
          organizerTimeZone: eventType.timeZone || eventType?.schedule?.timeZone || user.timeZone,
          inviteeTimeZone: input.timeZone,
        }
      )
    ) {
      // user does not have availability at this time, skip user.
      continue;
    }

    console.log("calendarBusyTimes==>>>", bufferedBusyTimes);

    let foundConflict = false;
    try {
      if (
        eventType.recurringEvent &&
        recurringDatesInfo?.currentRecurringIndex === 0 &&
        recurringDatesInfo.allRecurringDates
      ) {
        const allBookingDates = recurringDatesInfo.allRecurringDates.map((strDate) => new Date(strDate));
        // Go through each date for the recurring event and check if each one's availability
        // DONE: Decreased computational complexity from O(2^n) to O(n) by refactoring this loop to stop
        // running at the first unavailable time.
        let i = 0;
        while (!foundConflict && i < allBookingDates.length) {
          foundConflict = checkForConflicts(bufferedBusyTimes, allBookingDates[i++], eventType.length);
        }
      } else {
        foundConflict = checkForConflicts(bufferedBusyTimes, input.dateFrom, eventType.length);
      }
    } catch {
      log.debug({
        message: "Unable set isAvailableToBeBooked. Using true. ",
      });
    }
    // no conflicts found, add to available users.
    if (!foundConflict) {
      availableUsers.push(user);
    }
  }
  if (!availableUsers.length) {
    throw new Error("No available users found.");
  }
  return availableUsers;
}

async function getOriginalRescheduledBooking(uid: string, seatsEventType?: boolean) {
  let bookingUid = uid;
  // Now rescheduleUid can be bookingSeat
  const bookingSeat = await prisma.bookingSeat.findUnique({
    where: {
      referenceUid: uid,
    },
    include: {
      booking: true,
    },
  });
  if (bookingSeat) {
    bookingUid = bookingSeat.booking.uid;
  }

  return prisma.booking.findFirst({
    where: {
      uid: bookingUid,
      status: {
        in: [BookingStatus.ACCEPTED, BookingStatus.CANCELLED, BookingStatus.PENDING],
      },
    },
    include: {
      attendees: {
        select: {
          name: true,
          email: true,
          locale: true,
          timeZone: true,
          ...(seatsEventType && { bookingSeat: true, id: true }),
        },
      },
      user: {
        select: {
          id: true,
          name: true,
          email: true,
          locale: true,
          timeZone: true,
        },
      },
      payment: true,
      references: true,
      workflowReminders: true,
    },
  });
}

function getBookingData({
  req,
  isNotAnApiCall,
  eventType,
}: {
  req: NextApiRequest;
  isNotAnApiCall: boolean;
  eventType: Awaited<ReturnType<typeof getEventTypesFromDB>>;
}) {
  const bookingDataSchema = isNotAnApiCall
    ? extendedBookingCreateBody.merge(
        z.object({
          responses: getBookingResponsesSchema({
            bookingFields: eventType.bookingFields,
          }),
        })
      )
    : bookingCreateBodySchemaForApi;

  const reqBody = bookingDataSchema.parse(req.body);
  if ("responses" in reqBody) {
    const responses = reqBody.responses;
    const userFieldsResponses = {} as typeof responses;
    eventType.bookingFields.forEach((field) => {
      if (field.editable === "user" || field.editable === "user-readonly") {
        userFieldsResponses[field.name] = responses[field.name];
      }
    });
    return {
      ...reqBody,
      name: responses.name,
      email: responses.email,
      guests: responses.guests ? responses.guests : [],
      location: responses.location?.optionValue || responses.location?.value || "",
      smsReminderNumber: responses.smsReminderNumber,
      notes: responses.notes || "",
      userFieldsResponses,
      rescheduleReason: responses.rescheduleReason,
    };
  } else {
    // Check if required custom inputs exist
    handleCustomInputs(eventType.customInputs as EventTypeCustomInput[], reqBody.customInputs);

    return {
      ...reqBody,
      name: reqBody.name,
      email: reqBody.email,
      guests: reqBody.guests,
      location: reqBody.location || "",
      smsReminderNumber: reqBody.smsReminderNumber,
      notes: reqBody.notes,
      rescheduleReason: reqBody.rescheduleReason,
    };
  }
}

function getCustomInputsResponses(
  reqBody: {
    responses?: Record<string, any>;
    customInputs?: z.infer<typeof bookingCreateSchemaLegacyPropsForApi>["customInputs"];
  },
  eventTypeCustomInputs: Awaited<ReturnType<typeof getEventTypesFromDB>>["customInputs"]
) {
  const customInputsResponses = {} as NonNullable<CalendarEvent["customInputs"]>;
  if ("customInputs" in reqBody) {
    const reqCustomInputsResponses = reqBody.customInputs || [];
    if (reqCustomInputsResponses?.length > 0) {
      reqCustomInputsResponses.forEach(({ label, value }) => {
        customInputsResponses[label] = value;
      });
    }
  } else {
    const responses = reqBody.responses || {};
    // Backward Compatibility: Map new `responses` to old `customInputs` format so that webhooks can still receive same values.
    for (const [fieldName, fieldValue] of Object.entries(responses)) {
      const foundACustomInputForTheResponse = eventTypeCustomInputs.find(
        (input) => slugify(input.label) === fieldName
      );
      if (foundACustomInputForTheResponse) {
        customInputsResponses[foundACustomInputForTheResponse.label] = fieldValue;
      }
    }
  }

  return customInputsResponses;
}

async function handler(
  req: NextApiRequest & { userId?: number | undefined },
  {
    isNotAnApiCall = false,
  }: {
    isNotAnApiCall?: boolean;
  } = {
    isNotAnApiCall: false,
  }
) {
  const { userId } = req;

  // handle dynamic user
  let eventType =
    !req.body.eventTypeId && !!req.body.eventTypeSlug
      ? getDefaultEvent(req.body.eventTypeSlug)
      : await getEventTypesFromDB(req.body.eventTypeId);

  eventType = {
    ...eventType,
    bookingFields: getBookingFieldsWithSystemFields(eventType),
  };

  const {
    recurringCount,
    allRecurringDates,
    currentRecurringIndex,
    noEmail,
    eventTypeId,
    eventTypeSlug,
    hasHashedBookingLink,
    language,
    appsStatus: reqAppsStatus,
    name: bookerName,
    email: bookerEmail,
    guests: reqGuests,
    location,
    notes: additionalNotes,
    smsReminderNumber,
    rescheduleReason,
    ...reqBody
  } = getBookingData({
    req,
    isNotAnApiCall,
    eventType,
  });

  const tAttendees = await getTranslation(language ?? "en", "common");
  const tGuests = await getTranslation("en", "common");
  log.debug(`Booking eventType ${eventTypeId} started`);
  const dynamicUserList = Array.isArray(reqBody.user)
    ? getGroupName(reqBody.user)
    : getUsernameList(reqBody.user);
  if (!eventType) throw new HttpError({ statusCode: 404, message: "eventType.notFound" });

  const isTeamEventType =
    eventType.schedulingType === SchedulingType.COLLECTIVE ||
    eventType.schedulingType === SchedulingType.ROUND_ROBIN;

  const paymentAppData = getPaymentAppData(eventType);

  let timeOutOfBounds = false;
  try {
    timeOutOfBounds = isOutOfBounds(reqBody.start, {
      periodType: eventType.periodType,
      periodDays: eventType.periodDays,
      periodEndDate: eventType.periodEndDate,
      periodStartDate: eventType.periodStartDate,
      periodCountCalendarDays: eventType.periodCountCalendarDays,
    });
  } catch (error) {
    if (error instanceof BookingDateInPastError) {
      // TODO: HttpError should not bleed through to the console.
      log.info(`Booking eventType ${eventTypeId} failed`, error);
      throw new HttpError({ statusCode: 400, message: error.message });
    }
    log.debug({
      message: "Unable set timeOutOfBounds. Using false. ",
    });
  }

  if (timeOutOfBounds) {
    const error = {
      errorCode: "BookingTimeOutOfBounds",
      message: `EventType '${eventType.eventName}' cannot be booked at this time.`,
    };

    throw new HttpError({ statusCode: 400, message: error.message });
  }

  const loadUsers = async () =>
    !eventTypeId
      ? await prisma.user.findMany({
          where: {
            username: {
              in: dynamicUserList,
            },
          },
          select: {
            ...userSelect.select,
            metadata: true,
          },
        })
      : !!eventType.hosts?.length
      ? eventType.hosts.map(({ user, isFixed }) => ({
          ...user,
          isFixed,
        }))
      : eventType.users;
  // loadUsers allows type inferring
  let users: (Awaited<ReturnType<typeof loadUsers>>[number] & {
    isFixed?: boolean;
    metadata?: Prisma.JsonValue;
  })[] = await loadUsers();

  const isDynamicAllowed = !users.some((user) => !user.allowDynamicBooking);
  if (!isDynamicAllowed && !eventTypeId) {
    throw new HttpError({
      message: "Some of the users in this group do not allow dynamic booking",
      statusCode: 400,
    });
  }

  // If this event was pre-relationship migration
  // TODO: Establish whether this is dead code.
  if (!users.length && eventType.userId) {
    const eventTypeUser = await prisma.user.findUnique({
      where: {
        id: eventType.userId,
      },
      ...userSelect,
    });
    if (!eventTypeUser) throw new HttpError({ statusCode: 404, message: "eventTypeUser.notFound" });
    users.push(eventTypeUser);
  }

  if (!users) throw new HttpError({ statusCode: 404, message: "eventTypeUser.notFound" });

  users = users.map((user) => ({
    ...user,
    isFixed:
      user.isFixed === false
        ? false
        : user.isFixed || eventType.schedulingType !== SchedulingType.ROUND_ROBIN,
  }));

  if (eventType && eventType.hasOwnProperty("bookingLimits") && eventType?.bookingLimits) {
    const startAsDate = dayjs(reqBody.start).toDate();
    await checkBookingLimits(eventType.bookingLimits, startAsDate, eventType.id);
  }

  if (!eventType.seatsPerTimeSlot) {
    const availableUsers = await ensureAvailableUsers(
      {
        ...eventType,
        users: users as IsFixedAwareUser[],
        ...(eventType.recurringEvent && {
          recurringEvent: {
            ...eventType.recurringEvent,
            count: recurringCount || eventType.recurringEvent.count,
          },
        }),
      },
      {
        dateFrom: reqBody.start,
        dateTo: reqBody.end,
        timeZone: reqBody.timeZone,
      },
      {
        allRecurringDates,
        currentRecurringIndex,
      }
    );

    const luckyUsers: typeof users = [];
    const luckyUserPool = availableUsers.filter((user) => !user.isFixed);
    // loop through all non-fixed hosts and get the lucky users
    while (luckyUserPool.length > 0 && luckyUsers.length < 1 /* TODO: Add variable */) {
      const newLuckyUser = await getLuckyUser("MAXIMIZE_AVAILABILITY", {
        // find a lucky user that is not already in the luckyUsers array
        availableUsers: luckyUserPool.filter(
          (user) => !luckyUsers.find((existing) => existing.id === user.id)
        ),
        eventTypeId: eventType.id,
      });
      if (!newLuckyUser) {
        break; // prevent infinite loop
      }
      luckyUsers.push(newLuckyUser);
    }
    // ALL fixed users must be available
    if (
      availableUsers.filter((user) => user.isFixed).length !== users.filter((user) => user.isFixed).length
    ) {
      throw new Error("Some users are unavailable for booking.");
    }
    // Pushing fixed user before the luckyUser guarantees the (first) fixed user as the organizer.
    users = [...availableUsers.filter((user) => user.isFixed), ...luckyUsers];
  }

  const rainbowAppData = getEventTypeAppData(eventType, "rainbow") || {};

  // @TODO: use the returned address somewhere in booking creation?
  // const address: string | undefined = await ...
  await handleEthSignature(rainbowAppData, reqBody.ethSignature);

  const [organizerUser] = users;
  const tOrganizer = await getTranslation(organizerUser?.locale ?? "en", "common");

  const invitee = [
    {
      email: bookerEmail,
      name: bookerName,
      timeZone: reqBody.timeZone,
      language: { translate: tAttendees, locale: language ?? "en" },
    },
  ];

  const guests = (reqGuests || []).reduce((guestArray, guest) => {
    // If it's a team event, remove the team member from guests
    if (isTeamEventType) {
      if (users.some((user) => user.email === guest)) {
        return guestArray;
      } else {
        guestArray.push({
          email: guest,
          name: "",
          timeZone: reqBody.timeZone,
          language: { translate: tGuests, locale: "en" },
        });
      }
    }
    return guestArray;
  }, [] as typeof invitee);

  const seed = `${organizerUser.username}:${dayjs(reqBody.start).utc().format()}:${new Date().getTime()}`;
  const uid = translator.fromUUID(uuidv5(seed, uuidv5.URL));

  let locationBodyString = location;
  let defaultLocationUrl = undefined;
  if (dynamicUserList.length > 1) {
    users = users.sort((a, b) => {
      const aIndex = (a.username && dynamicUserList.indexOf(a.username)) || 0;
      const bIndex = (b.username && dynamicUserList.indexOf(b.username)) || 0;
      return aIndex - bIndex;
    });
    const firstUsersMetadata = userMetadataSchema.parse(users[0].metadata);
    const app = getAppFromSlug(firstUsersMetadata?.defaultConferencingApp?.appSlug);
    locationBodyString = app?.appData?.location?.type || locationBodyString;
    defaultLocationUrl = firstUsersMetadata?.defaultConferencingApp?.appLink;
  }

  const bookingLocation = getLocationValueForDB(locationBodyString, eventType.locations);
  const customInputs = getCustomInputsResponses(reqBody, eventType.customInputs);
  const teamMemberPromises =
    users.length > 1
      ? users.slice(1).map(async function (user) {
          return {
            email: user.email || "",
            name: user.name || "",
            timeZone: user.timeZone,
            language: {
              translate: await getTranslation(user.locale ?? "en", "common"),
              locale: user.locale ?? "en",
            },
          };
        })
      : [];

  const teamMembers = await Promise.all(teamMemberPromises);

  const attendeesList = [...invitee, ...guests];

  const eventNameObject = {
    //TODO: Can we have an unnamed attendee? If not, I would really like to throw an error here.
    attendeeName: bookerName || "Nameless",
    eventType: eventType.title,
    eventName: eventType.eventName,
    // TODO: Can we have an unnamed organizer? If not, I would really like to throw an error here.
    host: organizerUser.name || "Nameless",
    location: bookingLocation,
    t: tOrganizer,
  };

  let requiresConfirmation = eventType?.requiresConfirmation;
  const rcThreshold = eventType?.metadata?.requiresConfirmationThreshold;
  if (rcThreshold) {
    if (dayjs(dayjs(reqBody.start).utc().format()).diff(dayjs(), rcThreshold.unit) > rcThreshold.time) {
      requiresConfirmation = false;
    }
  }

  const responses = "responses" in reqBody ? reqBody.responses : null;
  const userFieldsResponses = "userFieldsResponses" in reqBody ? reqBody.userFieldsResponses : null;
  let evt: CalendarEvent = {
    type: eventType.title,
    title: getEventName(eventNameObject), //this needs to be either forced in english, or fetched for each attendee and organizer separately
    description: eventType.description,
    additionalNotes,
    customInputs,
    startTime: dayjs(reqBody.start).utc().format(),
    endTime: dayjs(reqBody.end).utc().format(),
    organizer: {
      id: organizerUser.id,
      name: organizerUser.name || "Nameless",
      email: organizerUser.email || "Email-less",
      timeZone: organizerUser.timeZone,
      language: { translate: tOrganizer, locale: organizerUser.locale ?? "en" },
    },
    responses,
    userFieldsResponses,
    attendees: attendeesList,
    location: bookingLocation, // Will be processed by the EventManager later.
    /** For team events & dynamic collective events, we will need to handle each member destinationCalendar eventually */
    destinationCalendar: eventType.destinationCalendar || organizerUser.destinationCalendar,
    hideCalendarNotes: eventType.hideCalendarNotes,
    requiresConfirmation: requiresConfirmation ?? false,
    eventTypeId: eventType.id,
    // if seats are not enabled we should default true
    seatsShowAttendees: !!eventType.seatsPerTimeSlot ? eventType.seatsShowAttendees : true,
    seatsPerTimeSlot: eventType.seatsPerTimeSlot,
  };

  const rescheduleUid = reqBody.rescheduleUid;

  type BookingType = Prisma.PromiseReturnType<typeof getOriginalRescheduledBooking>;
  let originalRescheduledBooking: BookingType = null;

  if (rescheduleUid) {
    originalRescheduledBooking = await getOriginalRescheduledBooking(
      rescheduleUid,
      !!eventType.seatsPerTimeSlot
    );
  }

  if (!originalRescheduledBooking && rescheduleUid) {
    throw new HttpError({ statusCode: 404, message: "Could not find original booking" });
  }

  /* Used for seats bookings to update evt object with video data */
  const addVideoCallDataToEvt = (bookingReferences: BookingReference[]) => {
    const videoCallReference = bookingReferences.find((reference) => reference.type.includes("_video"));

    if (videoCallReference) {
      evt.videoCallData = {
        type: videoCallReference.type,
        id: videoCallReference.meetingId,
        password: videoCallReference?.meetingPassword,
        url: videoCallReference.meetingUrl,
      };
    }
  };

  /* Check if the original booking has no more attendees, if so delete the booking 
  and any calendar or video integrations */
  const lastAttendeeDeleteBooking = async (
    originalRescheduledBooking: Awaited<ReturnType<typeof getOriginalRescheduledBooking>>,
    originalBookingEvt?: CalendarEvent
  ) => {
    if (
      originalRescheduledBooking?.attendees.filter((attendee) => {
        return attendee.email !== bookerEmail;
      }).length === 0
    ) {
      const integrationsToDelete = [];

      for (const reference of originalRescheduledBooking.references) {
        if (reference.credentialId) {
          const credential = await prisma.credential.findUnique({
            where: {
              id: reference.credentialId,
            },
          });

          if (credential) {
            if (reference.type.includes("_video")) {
              integrationsToDelete.push(deleteMeeting(credential, reference.uid));
            }
            if (reference.type.includes("_calendar") && originalBookingEvt) {
              const calendar = getCalendar(credential);
              if (calendar) {
                integrationsToDelete.push(
                  calendar?.deleteEvent(reference.uid, originalBookingEvt, reference.externalCalendarId)
                );
              }
            }
          }
        }
      }

      await Promise.all(integrationsToDelete).then(async () => {
        await prisma.booking.delete({
          where: {
            id: originalRescheduledBooking.id,
          },
        });
      });
    }
  };

  const handleSeats = async () => {
    // For seats, if the booking already exists then we want to add the new attendee to the existing booking
    if (!eventType.seatsPerTimeSlot) {
      throw new HttpError({ statusCode: 404, message: "Event type does not have seats" });
    }

    const booking = await prisma.booking.findUnique({
      where: {
        uid: rescheduleUid || reqBody.bookingUid,
      },
      select: {
        uid: true,
        id: true,
        attendees: { include: { bookingSeat: true } },
        userId: true,
        references: true,
        startTime: true,
        user: true,
        status: true,
      },
    });
    if (!booking) {
      throw new HttpError({ statusCode: 404, message: "Booking not found" });
    }

    if (rescheduleUid && dayjs(booking.startTime).utc().format() === evt.startTime) {
      return booking;
    }

    // If rescheduling an exisiting attendee
    if (rescheduleUid) {
      // Check if the host or attendee is rescheduling
      const host = booking.user?.email === req.body.email;

      // If it is the host then continue rescheduling as normal
      if (host) return;

      let seatAttendee: Partial<Person> | null = null;
      if (!host) {
        seatAttendee =
          originalRescheduledBooking?.attendees.find((attendee) => attendee.email === req.body.email) || null;
      }

      if (!seatAttendee) {
        throw new HttpError({ statusCode: 404, message: "Attendee not found" });
      }

      seatAttendee.language = { translate: tAttendees, locale: seatAttendee.locale ?? "en" };

      // See if the new date has a booking already
      const newTimeSlotBooking = await prisma.booking.findFirst({
        where: {
          startTime: evt.startTime,
          eventTypeId: eventType.id,
        },
        select: {
          id: true,
          attendees: true,
        },
      });

      const credentials = await refreshCredentials(organizerUser.credentials);
      const eventManager = new EventManager({ ...organizerUser, credentials });

      // This is passed to the event manager to update the original calendar event
      let originalBookingEvt;

      if (originalRescheduledBooking) {
        const updatedBookingAttendees = originalRescheduledBooking.attendees.reduce(
          (filteredAttendees, attendee) => {
            if (attendee.email !== bookerEmail) {
              filteredAttendees.push({
                name: attendee.name,
                email: attendee.email,
                timeZone: attendee.timeZone,
                language: { translate: tAttendees, locale: attendee.locale ?? "en" },
              });
            }
            return filteredAttendees;
          },
          [] as Person[]
        );

        // If original booking has video reference we need to add the videoCallData to the new evt
        const videoReference = originalRescheduledBooking.references.find((reference) =>
          reference.type.includes("_video")
        );

        originalBookingEvt = {
          ...evt,
          title: originalRescheduledBooking.title,
          startTime: dayjs(originalRescheduledBooking.startTime).utc().format(),
          endTime: dayjs(originalRescheduledBooking.endTime).utc().format(),
          attendees: updatedBookingAttendees,
          // If the location is a video integration then include the videoCallData
          ...(videoReference && {
            videoCallData: {
              type: videoReference.type,
              id: videoReference.meetingId,
              password: videoReference.meetingPassword,
              url: videoReference.meetingUrl,
            },
          }),
        };
      }

      // If owner reschedules the event we want to update the entire booking
      if (reqBody.seatsOwnerRescheduling) {
        // If there is no booking during the new time slot then update the current booking to the new date
        if (!newTimeSlotBooking) {
          const newBooking = await prisma.booking.update({
            where: {
              id: booking.id,
            },
            data: {
              startTime: evt.startTime,
              cancellationReason: rescheduleReason,
            },
            include: {
              references: true,
            },
          });

          addVideoCallDataToEvt(newBooking.references);

          const copyEvent = cloneDeep(evt);

          await eventManager.reschedule(copyEvent, rescheduleUid, newBooking.id, rescheduleReason);

          await sendRescheduledEmails({
            ...copyEvent,
            additionalNotes, // Resets back to the additionalNote input and not the override value
            cancellationReason: "$RCH$" + rescheduleReason, // Removable code prefix to differentiate cancellation from rescheduling for email
          });

          return newBooking;
        }

        // Merge two bookings together
        const attendeesToMove = [],
          attendeesToDelete = [];

        for (const attendee of booking.attendees) {
          // If the attendee already exists on the new booking then delete the attendee record of the old booking
          if (
            newTimeSlotBooking.attendees.some(
              (newBookingAttendee) => newBookingAttendee.email === attendee.email
            )
          ) {
            attendeesToDelete.push(attendee.id);
            // If the attendee does not exist on the new booking then move that attendee record to the new booking
          } else {
            attendeesToMove.push({ id: attendee.id, seatReferenceId: attendee.bookingSeat?.id });
          }
        }

        // Confirm that the new event will have enough available seats
        if (attendeesToMove.length + newTimeSlotBooking.attendees.length > eventType.seatsPerTimeSlot) {
          throw new HttpError({ statusCode: 409, message: "Booking does not have enough available seats" });
        }

        const moveAttendeeCalls = [];
        for (const attendeeToMove of attendeesToMove) {
          moveAttendeeCalls.push(
            prisma.attendee.update({
              where: {
                id: attendeeToMove.id,
              },
              data: {
                bookingId: newTimeSlotBooking.id,
                bookingSeat: {
                  upsert: {
                    create: {
                      referenceUid: uuid(),
                      bookingId: newTimeSlotBooking.id,
                    },
                    update: {
                      bookingId: newTimeSlotBooking.id,
                    },
                  },
                },
              },
            })
          );
        }

        await Promise.all([
          ...moveAttendeeCalls,
          // Delete any attendees that are already a part of that new time slot booking
          prisma.attendee.deleteMany({
            where: {
              id: {
                in: attendeesToDelete,
              },
            },
          }),
        ]);

        const updatedNewBooking = await prisma.booking.findUnique({
          where: {
            id: newTimeSlotBooking.id,
          },
          include: {
            attendees: true,
            references: true,
          },
        });

        if (!updatedNewBooking) {
          throw new HttpError({ statusCode: 404, message: "Updated booking not found" });
        }

        // Update the evt object with the new attendees
        const updatedBookingAttendees = updatedNewBooking.attendees.map((attendee) => {
          const evtAttendee = { ...attendee, language: { translate: tAttendees, locale: language ?? "en" } };
          return evtAttendee;
        });

        evt.attendees = updatedBookingAttendees;

        addVideoCallDataToEvt(updatedNewBooking.references);

        const copyEvent = cloneDeep(evt);

        await eventManager.reschedule(copyEvent, rescheduleUid, newTimeSlotBooking.id, rescheduleReason);

        // TODO send reschedule emails to attendees of the old booking
        await sendRescheduledEmails({
          ...copyEvent,
          additionalNotes, // Resets back to the additionalNote input and not the override value
          cancellationReason: "$RCH$" + rescheduleReason, // Removable code prefix to differentiate cancellation from rescheduling for email
        });

        // Delete the old booking
        await prisma.booking.delete({
          where: {
            id: booking.id,
          },
        });

        return updatedNewBooking;
      }

      // If there is no booking then remove the attendee from the old booking and create a new one
      if (!newTimeSlotBooking) {
        await prisma.attendee.delete({
          where: {
            id: seatAttendee.id,
          },
        });

        // Update the original calendar event by removing the attendee that is rescheduling
        if (originalBookingEvt && originalRescheduledBooking) {
          eventManager.updateCalendarAttendees(originalBookingEvt, originalRescheduledBooking);
        }

        await lastAttendeeDeleteBooking(originalRescheduledBooking, originalBookingEvt);

        // We don't want to trigger rescheduling logic of the original booking
        originalRescheduledBooking = null;

        return;
      }
      // Need to change the new seat reference and attendee record to remove it from the old booking and add it to the new booking
      // https://stackoverflow.com/questions/4980963/database-insert-new-rows-or-update-existing-ones
      await Promise.all([
        await prisma.attendee.update({
          where: {
            id: seatAttendee.id,
          },
          data: {
            bookingId: newTimeSlotBooking.id,
          },
        }),
        await prisma.bookingSeat.update({
          where: {
            id: seatAttendee.bookingSeat?.id,
          },
          data: {
            bookingId: newTimeSlotBooking.id,
          },
        }),
      ]);

      const copyEvent = cloneDeep(evt);

      await eventManager.reschedule(copyEvent, rescheduleUid, newTimeSlotBooking.id, rescheduleReason);

      await sendRescheduledSeatEmail(copyEvent, seatAttendee as Person);

      await lastAttendeeDeleteBooking(originalRescheduledBooking, originalBookingEvt);

      return newTimeSlotBooking;
      // Else let's add the new attendee to the existing booking
    } else {
      // See if attendee is already signed up for timeslot
      if (booking.attendees.find((attendee) => attendee.email === invitee[0].email)) {
        throw new HttpError({ statusCode: 409, message: "Already signed up for time slot" });
      }

      // Need to add translation for attendees to pass type checks. Since these values are never written to the db we can just use the new attendee language
      const bookingAttendees = booking.attendees.map((attendee) => {
        return { ...attendee, language: { translate: tAttendees, locale: language ?? "en" } };
      });

      evt = { ...evt, attendees: [...bookingAttendees, invitee[0]] };

      if (eventType.seatsPerTimeSlot <= booking.attendees.length) {
        throw new HttpError({ statusCode: 409, message: "Booking seats are full" });
      }

      const videoCallReference = booking.references.find((reference) => reference.type.includes("_video"));

      if (videoCallReference) {
        evt.videoCallData = {
          type: videoCallReference.type,
          id: videoCallReference.meetingId,
          password: videoCallReference?.meetingPassword,
          url: videoCallReference.meetingUrl,
        };
      }

      const bookingUpdated = await prisma.booking.update({
        where: {
          uid: reqBody.bookingUid,
        },
        include: {
          attendees: true,
        },
        data: {
          attendees: {
            create: {
              email: invitee[0].email,
              name: invitee[0].name,
              timeZone: invitee[0].timeZone,
              locale: invitee[0].language.locale,
            },
          },
          ...(booking.status === BookingStatus.CANCELLED && { status: BookingStatus.ACCEPTED }),
        },
      });

      // Add entry to bookingSeat table
      const attendeeUniqueId = uuid();
      await prisma.bookingSeat.create({
        data: {
          data: {
            description: additionalNotes,
          },
          booking: {
            connect: {
              id: booking.id,
            },
          },
          referenceUid: attendeeUniqueId,
          attendee: {
            connect: {
              id: bookingUpdated.attendees[bookingUpdated.attendees.length - 1].id,
            },
          },
        },
      });
      evt.attendeeSeatId = attendeeUniqueId;

      const newSeat = booking.attendees.length !== 0;

      /**
       * Remember objects are passed into functions as references
       * so if you modify it in a inner function it will be modified in the outer function
       * deep cloning evt to avoid this
       */
      const copyEvent = cloneDeep(evt);
      await sendScheduledSeatsEmails(copyEvent, invitee[0], newSeat, !!eventType.seatsShowAttendees);

      const credentials = await refreshCredentials(organizerUser.credentials);
      const eventManager = new EventManager({ ...organizerUser, credentials });
      await eventManager.updateCalendarAttendees(evt, booking);

      if (!Number.isNaN(paymentAppData.price) && paymentAppData.price > 0 && !!booking) {
        const credentialPaymentAppCategories = await prisma.credential.findMany({
          where: {
            userId: organizerUser.id,
            app: {
              categories: {
                hasSome: ["payment"],
              },
            },
          },
          select: {
            key: true,
            appId: true,
            app: {
              select: {
                categories: true,
                dirName: true,
              },
            },
          },
        });

        const eventTypePaymentAppCredential = credentialPaymentAppCategories.find((credential) => {
          return credential.appId === paymentAppData.appId;
        });

        if (!eventTypePaymentAppCredential) {
          throw new HttpError({ statusCode: 400, message: "Missing payment credentials" });
        }
        if (!eventTypePaymentAppCredential?.appId) {
          throw new HttpError({ statusCode: 400, message: "Missing payment app id" });
        }

        const payment = await handlePayment(
          evt,
          eventType,
          eventTypePaymentAppCredential as IEventTypePaymentCredentialType,
          booking
        );

        req.statusCode = 201;
        return { ...booking, message: "Payment required", paymentUid: payment?.uid };
      }

      req.statusCode = 201;
      return booking;
    }
  };

  if (reqBody.bookingUid || (rescheduleUid && eventType.seatsPerTimeSlot)) {
    const newBooking = await handleSeats();
    if (newBooking) {
      req.statusCode = 201;
      return newBooking;
    }
  }

  if (isTeamEventType) {
    evt.team = {
      members: teamMembers,
      name: eventType.team?.name || "Nameless",
    };
  }

  if (reqBody.recurringEventId && eventType.recurringEvent) {
    // Overriding the recurring event configuration count to be the actual number of events booked for
    // the recurring event (equal or less than recurring event configuration count)
    eventType.recurringEvent = Object.assign({}, eventType.recurringEvent, { count: recurringCount });
    evt.recurringEvent = eventType.recurringEvent;
  }

  // If the user is not the owner of the event, new booking should be always pending.
  // Otherwise, an owner rescheduling should be always accepted.
  // Before comparing make sure that userId is set, otherwise undefined === undefined
  const userReschedulingIsOwner = userId && originalRescheduledBooking?.user?.id === userId;
  const isConfirmedByDefault = (!requiresConfirmation && !paymentAppData.price) || userReschedulingIsOwner;

  async function createBooking() {
    if (originalRescheduledBooking) {
      evt.title = originalRescheduledBooking?.title || evt.title;
      evt.description = originalRescheduledBooking?.description || evt.additionalNotes;
      evt.location = originalRescheduledBooking?.location || evt.location;
    }

    const eventTypeRel = !eventTypeId
      ? {}
      : {
          connect: {
            id: eventTypeId,
          },
        };

    const dynamicEventSlugRef = !eventTypeId ? eventTypeSlug : null;
    const dynamicGroupSlugRef = !eventTypeId ? (reqBody.user as string).toLowerCase() : null;

    // If the user is not the owner of the event, new booking should be always pending.
    // Otherwise, an owner rescheduling should be always accepted.
    // Before comparing make sure that userId is set, otherwise undefined === undefined
    const userReschedulingIsOwner = userId && originalRescheduledBooking?.user?.id === userId;
    const isConfirmedByDefault =
      (!eventType.requiresConfirmation && !paymentAppData.price) || userReschedulingIsOwner;

    const attendeesData = evt.attendees.map((attendee) => {
      //if attendee is team member, it should fetch their locale not booker's locale
      //perhaps make email fetch request to see if his locale is stored, else
      const retObj = {
        name: attendee.name,
        email: attendee.email,
        timeZone: attendee.timeZone,
        locale: attendee.language.locale,
      };
      return retObj;
    });

    const newBookingData: Prisma.BookingCreateInput = {
      uid,
      responses: responses === null ? Prisma.JsonNull : responses,
      title: evt.title,
      startTime: dayjs.utc(evt.startTime).toDate(),
      endTime: dayjs.utc(evt.endTime).toDate(),
      description: evt.additionalNotes,
      customInputs: isPrismaObjOrUndefined(evt.customInputs),
      status: isConfirmedByDefault ? BookingStatus.ACCEPTED : BookingStatus.PENDING,
      location: evt.location,
      eventType: eventTypeRel,
      smsReminderNumber,
      metadata: reqBody.metadata,
      attendees: {
        createMany: {
          data: attendeesData,
        },
      },
      dynamicEventSlugRef,
      dynamicGroupSlugRef,
      user: {
        connect: {
          id: organizerUser.id,
        },
      },
      destinationCalendar: evt.destinationCalendar
        ? {
            connect: { id: evt.destinationCalendar.id },
          }
        : undefined,
    };

    if (reqBody.recurringEventId) {
      newBookingData.recurringEventId = reqBody.recurringEventId;
    }
    if (originalRescheduledBooking) {
      newBookingData["paid"] = originalRescheduledBooking.paid;
      newBookingData["fromReschedule"] = originalRescheduledBooking.uid;
      if (newBookingData.attendees?.createMany?.data) {
        // Reschedule logic with booking with seats
        if (eventType?.seatsPerTimeSlot && bookerEmail) {
          newBookingData.attendees.createMany.data = attendeesData.filter(
            (attendee) => attendee.email === bookerEmail
          );
        } else {
          newBookingData.attendees.createMany.data = originalRescheduledBooking.attendees;
        }
      }
      if (originalRescheduledBooking.recurringEventId) {
        newBookingData.recurringEventId = originalRescheduledBooking.recurringEventId;
      }
    }
    const createBookingObj = {
      include: {
        user: {
          select: { email: true, name: true, timeZone: true },
        },
        attendees: true,
        payment: true,
      },
      data: newBookingData,
    };

    if (originalRescheduledBooking?.paid && originalRescheduledBooking?.payment) {
      const bookingPayment = originalRescheduledBooking?.payment?.find((payment) => payment.success);

      if (bookingPayment) {
        createBookingObj.data.payment = {
          connect: { id: bookingPayment.id },
        };
      }
    }

    if (typeof paymentAppData.price === "number" && paymentAppData.price > 0) {
      /* Validate if there is any stripe_payment credential for this user */
      /*  note: removes custom error message about stripe */
      await prisma.credential.findFirstOrThrow({
        where: {
          type: "stripe_payment",
          userId: organizerUser.id,
        },
        select: {
          id: true,
        },
      });
    }

    return prisma.booking.create(createBookingObj);
  }

  let results: EventResult<AdditionalInformation>[] = [];
  let referencesToCreate: PartialReference[] = [];

  type Booking = Prisma.PromiseReturnType<typeof createBooking>;
  let booking: (Booking & { appsStatus?: AppsStatus[] }) | null = null;
  try {
    booking = await createBooking();

    // @NOTE: Add specific try catch for all subsequent async calls to avoid error
    // Sync Services
    await syncServicesUpdateWebUser(
      await prisma.user.findFirst({
        where: { id: userId },
        select: { id: true, email: true, name: true, username: true, createdDate: true },
      })
    );
    evt.uid = booking?.uid ?? null;

    if (booking && booking.id && eventType.seatsPerTimeSlot) {
      const currentAttendee = booking.attendees.find((attendee) => attendee.email === req.body.email)!;
      // Save description to bookingSeat

      const uniqueAttendeeId = uuid();
      await prisma.bookingSeat.create({
        data: {
          referenceUid: uniqueAttendeeId,
          data: {
            description: evt.additionalNotes,
          },
          booking: {
            connect: {
              id: booking.id,
            },
          },
          attendee: {
            connect: {
              id: currentAttendee?.id,
            },
          },
        },
      });
      evt.attendeeSeatId = uniqueAttendeeId;
    }
  } catch (_err) {
    const err = getErrorFromUnknown(_err);
    log.error(`Booking ${eventTypeId} failed`, "Error when saving booking to db", err.message);
    if (err.code === "P2002") {
      throw new HttpError({ statusCode: 409, message: "booking.conflict" });
    }
    throw err;
  }

  // After polling videoBusyTimes, credentials might have been changed due to refreshment, so query them again.
  const credentials = await refreshCredentials(organizerUser.credentials);
  const eventManager = new EventManager({ ...organizerUser, credentials });

  function handleAppsStatus(
    results: EventResult<AdditionalInformation>[],
    booking: (Booking & { appsStatus?: AppsStatus[] }) | null
  ) {
    // Taking care of apps status
    const resultStatus: AppsStatus[] = results.map((app) => ({
      appName: app.appName,
      type: app.type,
      success: app.success ? 1 : 0,
      failures: !app.success ? 1 : 0,
      errors: app.calError ? [app.calError] : [],
      warnings: app.calWarnings,
    }));

    if (reqAppsStatus === undefined) {
      if (booking !== null) {
        booking.appsStatus = resultStatus;
      }
      evt.appsStatus = resultStatus;
      return;
    }
    // From down here we can assume reqAppsStatus is not undefined anymore
    // Other status exist, so this is the last booking of a series,
    // proceeding to prepare the info for the event
    const calcAppsStatus = reqAppsStatus.concat(resultStatus).reduce((prev, curr) => {
      if (prev[curr.type]) {
        prev[curr.type].success += curr.success;
        prev[curr.type].errors = prev[curr.type].errors.concat(curr.errors);
        prev[curr.type].warnings = prev[curr.type].warnings?.concat(curr.warnings || []);
      } else {
        prev[curr.type] = curr;
      }
      return prev;
    }, {} as { [key: string]: AppsStatus });
    evt.appsStatus = Object.values(calcAppsStatus);
  }

  let videoCallUrl;
  if (originalRescheduledBooking?.uid) {
    try {
      // cancel workflow reminders from previous rescheduled booking
      originalRescheduledBooking.workflowReminders.forEach((reminder) => {
        if (reminder.method === WorkflowMethods.EMAIL) {
          deleteScheduledEmailReminder(reminder.id, reminder.referenceId, true);
        } else if (reminder.method === WorkflowMethods.SMS) {
          deleteScheduledSMSReminder(reminder.id, reminder.referenceId);
        }
      });
    } catch (error) {
      log.error("Error while canceling scheduled workflow reminders", error);
    }

    // Use EventManager to conditionally use all needed integrations.

    const updateManager = await eventManager.reschedule(
      evt,
      originalRescheduledBooking.uid,
      booking?.id,
      rescheduleReason,
      bookerEmail
    );
    // This gets overridden when updating the event - to check if notes have been hidden or not. We just reset this back
    // to the default description when we are sending the emails.
    evt.description = eventType.description;

    results = updateManager.results;
    referencesToCreate = updateManager.referencesToCreate;
    if (results.length > 0 && results.some((res) => !res.success)) {
      const error = {
        errorCode: "BookingReschedulingMeetingFailed",
        message: "Booking Rescheduling failed",
      };

      log.error(`Booking ${organizerUser.name} failed`, error, results);
    } else {
      const metadata: AdditionalInformation = {};

      if (results.length) {
        // TODO: Handle created event metadata more elegantly
        const [updatedEvent] = Array.isArray(results[0].updatedEvent)
          ? results[0].updatedEvent
          : [results[0].updatedEvent];
        if (updatedEvent) {
          metadata.hangoutLink = updatedEvent.hangoutLink;
          metadata.conferenceData = updatedEvent.conferenceData;
          metadata.entryPoints = updatedEvent.entryPoints;
          handleAppsStatus(results, booking);
          videoCallUrl = metadata.hangoutLink || videoCallUrl;
        }
      }
      if (noEmail !== true) {
        const copyEvent = cloneDeep(evt);
        // Reschedule login for booking with seats
        if (eventType?.seatsPerTimeSlot && originalRescheduledBooking.attendees.length > 1) {
          // We should only notify affected attendees (owner and attendee rescheduling)
          copyEvent.attendees = copyEvent.attendees.filter((attendee) => attendee.email === bookerEmail);
        }

        await sendRescheduledEmails({
          ...copyEvent,
          additionalInformation: metadata,
          additionalNotes, // Resets back to the additionalNote input and not the override value
          cancellationReason: "$RCH$" + rescheduleReason, // Removable code prefix to differentiate cancellation from rescheduling for email
        });
      }
    }
    // If it's not a reschedule, doesn't require confirmation and there's no price,
    // Create a booking
  } else if (!requiresConfirmation && !paymentAppData.price) {
    // Use EventManager to conditionally use all needed integrations.
    const createManager = await eventManager.create(evt);

    // This gets overridden when creating the event - to check if notes have been hidden or not. We just reset this back
    // to the default description when we are sending the emails.
    evt.description = eventType.description;

    results = createManager.results;
    referencesToCreate = createManager.referencesToCreate;

    videoCallUrl = evt.videoCallData && evt.videoCallData.url ? evt.videoCallData.url : null;

    if (results.length > 0 && results.every((res) => !res.success)) {
      const error = {
        errorCode: "BookingCreatingMeetingFailed",
        message: "Booking failed",
      };

      log.error(`Booking ${organizerUser.username} failed`, error, results);
    } else {
      const metadata: AdditionalInformation = {};

      if (results.length) {
        // Handle Google Meet results
        // We use the original booking location since the evt location changes to daily
        if (bookingLocation === MeetLocationType) {
          const googleMeetResult = {
            appName: GoogleMeetMetadata.name,
            type: "conferencing",
            uid: results[0].uid,
            originalEvent: results[0].originalEvent,
          };

          const googleCalResult = results.find((result) => result.type === "google_calendar");

          if (!googleCalResult) {
            results.push({
              ...googleMeetResult,
              success: false,
              calWarnings: [tOrganizer("google_meet_warning")],
            });
          }

          if (googleCalResult?.createdEvent?.hangoutLink) {
            results.push({
              ...googleMeetResult,
              success: true,
            });
          } else if (googleCalResult && !googleCalResult.createdEvent?.hangoutLink) {
            results.push({
              ...googleMeetResult,
              success: false,
            });
          }
        }
        // TODO: Handle created event metadata more elegantly
        metadata.hangoutLink = results[0].createdEvent?.hangoutLink;
        metadata.conferenceData = results[0].createdEvent?.conferenceData;
        metadata.entryPoints = results[0].createdEvent?.entryPoints;
        handleAppsStatus(results, booking);
        videoCallUrl = metadata.hangoutLink || defaultLocationUrl || videoCallUrl;
      }
      if (noEmail !== true) {
        await sendScheduledEmails({
          ...evt,
          additionalInformation: metadata,
          additionalNotes,
          customInputs,
        });
      }
    }
  }

  if (!isConfirmedByDefault && noEmail !== true) {
    await sendOrganizerRequestEmail({ ...evt, additionalNotes });
    await sendAttendeeRequestEmail({ ...evt, additionalNotes }, attendeesList[0]);
  }

  if (
    !Number.isNaN(paymentAppData.price) &&
    paymentAppData.price > 0 &&
    !originalRescheduledBooking?.paid &&
    !!booking
  ) {
    // Load credentials.app.categories
    const credentialPaymentAppCategories = await prisma.credential.findMany({
      where: {
        userId: organizerUser.id,
        app: {
          categories: {
            hasSome: ["payment"],
          },
        },
      },
      select: {
        key: true,
        appId: true,
        app: {
          select: {
            categories: true,
            dirName: true,
          },
        },
      },
    });
    const eventTypePaymentAppCredential = credentialPaymentAppCategories.find((credential) => {
      return credential.appId === paymentAppData.appId;
    });

    if (!eventTypePaymentAppCredential) {
      throw new HttpError({ statusCode: 400, message: "Missing payment credentials" });
    }

    // Convert type of eventTypePaymentAppCredential to appId: EventTypeAppList
    if (!booking.user) booking.user = organizerUser;
    const payment = await handlePayment(
      evt,
      eventType,
      eventTypePaymentAppCredential as IEventTypePaymentCredentialType,
      booking
    );

    req.statusCode = 201;
    return { ...booking, message: "Payment required", paymentUid: payment?.uid };
  }

  log.debug(`Booking ${organizerUser.username} completed`);

  if (booking.location?.startsWith("http")) {
    videoCallUrl = booking.location;
  }

  const metadata = videoCallUrl ? { videoCallUrl: getVideoCallUrl(evt) || videoCallUrl } : undefined;
  if (isConfirmedByDefault) {
    const eventTrigger: WebhookTriggerEvents = rescheduleUid
      ? WebhookTriggerEvents.BOOKING_RESCHEDULED
      : WebhookTriggerEvents.BOOKING_CREATED;
    const subscriberOptions = {
      userId: organizerUser.id,
      eventTypeId,
      triggerEvent: eventTrigger,
    };

    const subscriberOptionsMeetingEnded = {
      userId: organizerUser.id,
      eventTypeId,
      triggerEvent: WebhookTriggerEvents.MEETING_ENDED,
    };

    try {
      const subscribersMeetingEnded = await getWebhooks(subscriberOptionsMeetingEnded);

      subscribersMeetingEnded.forEach((subscriber) => {
        if (rescheduleUid && originalRescheduledBooking) {
          cancelScheduledJobs(originalRescheduledBooking, undefined, true);
        }
        if (booking && booking.status === BookingStatus.ACCEPTED) {
          scheduleTrigger(booking, subscriber.subscriberUrl, subscriber);
        }
      });
    } catch (error) {
      log.error("Error while running scheduledJobs for booking", error);
    }

    try {
      // Send Webhook call if hooked to BOOKING_CREATED & BOOKING_RESCHEDULED
      const subscribers = await getWebhooks(subscriberOptions);
      console.log("evt:", {
        ...evt,
        metadata: reqBody.metadata,
      });
      const bookingId = booking?.id;

      const eventTypeInfo: EventTypeInfo = {
        eventTitle: eventType.title,
        eventDescription: eventType.description,
        requiresConfirmation: requiresConfirmation || null,
        price: paymentAppData.price,
        currency: eventType.currency,
        length: eventType.length,
      };

      const promises = subscribers.map((sub) =>
        sendPayload(sub.secret, eventTrigger, new Date().toISOString(), sub, {
          ...evt,
          ...eventTypeInfo,
          bookingId,
          rescheduleUid,
          rescheduleStartTime: originalRescheduledBooking?.startTime
            ? dayjs(originalRescheduledBooking?.startTime).utc().format()
            : undefined,
          rescheduleEndTime: originalRescheduledBooking?.endTime
            ? dayjs(originalRescheduledBooking?.endTime).utc().format()
            : undefined,
          metadata: { ...metadata, ...reqBody.metadata },
          eventTypeId,
          status: "ACCEPTED",
          smsReminderNumber: booking?.smsReminderNumber || undefined,
        }).catch((e) => {
          console.error(`Error executing webhook for event: ${eventTrigger}, URL: ${sub.subscriberUrl}`, e);
        })
      );
      await Promise.all(promises);
    } catch (error) {
      log.error("Error while sending webhook", error);
    }
  }

  // Avoid passing referencesToCreate with id unique constrain values
  // refresh hashed link if used
  const urlSeed = `${organizerUser.username}:${dayjs(reqBody.start).utc().format()}`;
  const hashedUid = translator.fromUUID(uuidv5(urlSeed, uuidv5.URL));

  try {
    if (hasHashedBookingLink) {
      await prisma.hashedLink.update({
        where: {
          link: reqBody.hashedLink as string,
        },
        data: {
          link: hashedUid,
        },
      });
    }
  } catch (error) {
    log.error("Error while updating hashed link", error);
  }

  if (!booking) throw new HttpError({ statusCode: 400, message: "Booking failed" });

  try {
    await prisma.booking.update({
      where: {
        uid: booking.uid,
      },
      data: {
        metadata: { ...(typeof booking.metadata === "object" && booking.metadata), ...metadata },
        references: {
          createMany: {
            data: referencesToCreate,
          },
        },
      },
    });
  } catch (error) {
    log.error("Error while creating booking references", error);
  }

  try {
    await scheduleWorkflowReminders(
      eventType.workflows,
      smsReminderNumber || null,
      { ...evt, ...{ metadata } },
      evt.requiresConfirmation || false,
      rescheduleUid ? true : false,
      true
    );
  } catch (error) {
    log.error("Error while scheduling workflow reminders", error);
  }

  // booking successful
  req.statusCode = 201;
  return booking;
}

export default handler;

function handleCustomInputs(
  eventTypeCustomInputs: EventTypeCustomInput[],
  reqCustomInputs: {
    value: string | boolean;
    label: string;
  }[]
) {
  eventTypeCustomInputs.forEach((etcInput) => {
    if (etcInput.required) {
      const input = reqCustomInputs.find((i) => i.label === etcInput.label);
      if (etcInput.type === "BOOL") {
        z.literal(true, {
          errorMap: () => ({ message: `Missing ${etcInput.type} customInput: '${etcInput.label}'` }),
        }).parse(input?.value);
      } else if (etcInput.type === "PHONE") {
        z.string({
          errorMap: () => ({
            message: `Missing ${etcInput.type} customInput: '${etcInput.label}'`,
          }),
        })
          .refine((val) => isValidPhoneNumber(val), {
            message: "Phone number is invalid",
          })
          .parse(input?.value);
      } else {
        // type: NUMBER are also passed as string
        z.string({
          errorMap: () => ({ message: `Missing ${etcInput.type} customInput: '${etcInput.label}'` }),
        })
          .min(1)
          .parse(input?.value);
      }
    }
  });
}<|MERGE_RESOLUTION|>--- conflicted
+++ resolved
@@ -20,12 +20,8 @@
 import EventManager from "@calcom/core/EventManager";
 import { getEventName } from "@calcom/core/event";
 import { getUserAvailability } from "@calcom/core/getUserAvailability";
-<<<<<<< HEAD
 import { deleteMeeting } from "@calcom/core/videoClient";
-import type { ConfigType } from "@calcom/dayjs";
-=======
 import type { ConfigType, Dayjs } from "@calcom/dayjs";
->>>>>>> 61a5c3a3
 import dayjs from "@calcom/dayjs";
 import {
   sendAttendeeRequestEmail,
@@ -837,7 +833,7 @@
     }
   };
 
-  /* Check if the original booking has no more attendees, if so delete the booking 
+  /* Check if the original booking has no more attendees, if so delete the booking
   and any calendar or video integrations */
   const lastAttendeeDeleteBooking = async (
     originalRescheduledBooking: Awaited<ReturnType<typeof getOriginalRescheduledBooking>>,
