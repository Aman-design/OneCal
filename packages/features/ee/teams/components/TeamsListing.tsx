--- conflicted
+++ resolved
@@ -77,13 +77,8 @@
                   backgroundSize: "cover",
                   backgroundRepeat: "no-repeat",
                 }}>
-<<<<<<< HEAD
-                <div className="mt-3 px-14">
+                <div className="mt-3 px-8 px-14">
                   <h1>{t("calcom_is_better_with_team")}</h1>
-=======
-                <div className="mt-3 px-8 sm:px-14">
-                  <h1 className="font-cal text-3xl">{t("calcom_is_better_with_team")}</h1>
->>>>>>> 716407ad
                   <p className="my-4 max-w-sm text-gray-600">{t("add_your_team_members")}</p>
                   <div className="space-y-2 rtl:space-x-reverse sm:space-x-2">
                     <ButtonGroup>
