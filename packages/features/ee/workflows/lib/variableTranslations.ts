import { TFunction } from "next-i18next";

const originalVariables = [
<<<<<<< HEAD
  "event_name_variable",
  "organizer_name_variable",
  "attendee_name_variable",
  "event_date_variable",
  "event_time_variable",
  "location_variable",
  "additional_notes_variable",
=======
  "event_name_workflow",
  "organizer_name_workflow",
  "attendee_name_workflow",
  "event_date_workflow",
  "event_time_workflow",
  "location_workflow",
  "additional_notes_workflow",
  "attendee_email_workflow",
  "meeting_url_workflow",
>>>>>>> 0141d8f9
];

export function getTranslatedText(text: string, language: { locale: string; t: TFunction }) {
  let translatedText = text;

  if (language.locale !== "en") {
    const variables = text.match(/\{(.+?)}/g)?.map((variable) => {
      return variable.replace("{", "").replace("}", "");
    });

    variables?.forEach((variable) => {
      const regex = new RegExp(variable, "g"); // .replaceAll is not available here for some reason
      const translatedVariable = originalVariables.includes(variable.toLowerCase().concat("_variable"))
        ? language.t(variable.toLowerCase().concat("_variable")).replace(/ /g, "_").toLocaleUpperCase()
        : originalVariables.includes(variable.toLowerCase().concat("_name_variable")) //for the old variables names (ORGANIZER_NAME, ATTENDEE_NAME)
        ? language.t(variable.toLowerCase().concat("_name_variable")).replace(/ /g, "_").toLocaleUpperCase()
        : variable;

      translatedText = translatedText.replace(regex, translatedVariable);
    });
  }

  return translatedText;
}

export function translateVariablesToEnglish(text: string, language: { locale: string; t: TFunction }) {
  let newText = text;

  if (language.locale !== "en") {
    const variables = text.match(/\{(.+?)}/g)?.map((variable) => {
      return variable.replace("{", "").replace("}", "");
    });

    variables?.forEach((variable) => {
      originalVariables.forEach((originalVariable) => {
        const newVariableName = variable.replace("_NAME", "");
        if (
          language.t(originalVariable).replace(/ /g, "_").toUpperCase() === variable ||
          language.t(originalVariable).replace(/ /g, "_").toUpperCase() === newVariableName
        ) {
          newText = newText.replace(
            variable,
            language.t(originalVariable, { lng: "en" }).replace(/ /g, "_").toUpperCase()
          );
          return;
        }
      });
    });
  }

  return newText;
}<|MERGE_RESOLUTION|>--- conflicted
+++ resolved
@@ -1,7 +1,6 @@
 import { TFunction } from "next-i18next";
 
 const originalVariables = [
-<<<<<<< HEAD
   "event_name_variable",
   "organizer_name_variable",
   "attendee_name_variable",
@@ -9,17 +8,8 @@
   "event_time_variable",
   "location_variable",
   "additional_notes_variable",
-=======
-  "event_name_workflow",
-  "organizer_name_workflow",
-  "attendee_name_workflow",
-  "event_date_workflow",
-  "event_time_workflow",
-  "location_workflow",
-  "additional_notes_workflow",
-  "attendee_email_workflow",
-  "meeting_url_workflow",
->>>>>>> 0141d8f9
+  "attendee_email_variable",
+  "meeting_url_variable",
 ];
 
 export function getTranslatedText(text: string, language: { locale: string; t: TFunction }) {
