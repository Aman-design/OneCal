import type { User } from "@prisma/client";
import { signOut, useSession } from "next-auth/react";
import Link from "next/link";
import { NextRouter, useRouter } from "next/router";
import React, { Dispatch, Fragment, ReactNode, SetStateAction, useEffect, useState } from "react";
import { Toaster } from "react-hot-toast";

import dayjs from "@calcom/dayjs";
import { useIsEmbed } from "@calcom/embed-core/embed-iframe";
import UnconfirmedBookingBadge from "@calcom/features/bookings/UnconfirmedBookingBadge";
import LicenseRequired from "@calcom/features/ee/common/components/v2/LicenseRequired";
import ImpersonatingBanner from "@calcom/features/ee/impersonation/components/ImpersonatingBanner";
import HelpMenuItem from "@calcom/features/ee/support/components/HelpMenuItem";
import { TeamsUpgradeBanner } from "@calcom/features/ee/teams/components";
import { KBarContent, KBarRoot, KBarTrigger } from "@calcom/features/kbar/Kbar";
import TimezoneChangeDialog from "@calcom/features/settings/TimezoneChangeDialog";
import { Tips } from "@calcom/features/tips";
import AdminPasswordBanner from "@calcom/features/users/components/AdminPasswordBanner";
import CustomBranding from "@calcom/lib/CustomBranding";
import classNames from "@calcom/lib/classNames";
import { APP_NAME, DESKTOP_APP_LINK, JOIN_SLACK, ROADMAP, WEBAPP_URL } from "@calcom/lib/constants";
import { useLocale } from "@calcom/lib/hooks/useLocale";
import useTheme from "@calcom/lib/hooks/useTheme";
import { trpc } from "@calcom/trpc/react";
import useMeQuery from "@calcom/trpc/react/hooks/useMeQuery";
import { SVGComponent } from "@calcom/types/SVGComponent";
import {
  Button,
  Credits,
  Dropdown,
  DropdownMenuContent,
  DropdownMenuItem,
  DropdownItem,
  DropdownMenuPortal,
  DropdownMenuSeparator,
  DropdownMenuTrigger,
  ErrorBoundary,
  HeadSeo,
  Icon,
  Logo,
  showToast,
  SkeletonText,
} from "@calcom/ui";

/* TODO: Migate this */

export const ONBOARDING_INTRODUCED_AT = dayjs("September 1 2021").toISOString();

export const ONBOARDING_NEXT_REDIRECT = {
  redirect: {
    permanent: false,
    destination: "/getting-started",
  },
} as const;

export const shouldShowOnboarding = (user: Pick<User, "createdDate" | "completedOnboarding">) => {
  return !user.completedOnboarding && dayjs(user.createdDate).isAfter(ONBOARDING_INTRODUCED_AT);
};

function useRedirectToLoginIfUnauthenticated(isPublic = false) {
  const { data: session, status } = useSession();
  const loading = status === "loading";
  const router = useRouter();

  useEffect(() => {
    if (isPublic) {
      return;
    }

    if (!loading && !session) {
      router.replace({
        pathname: "/auth/login",
        query: {
          callbackUrl: `${WEBAPP_URL}${location.pathname}${location.search}`,
        },
      });
    }
    // eslint-disable-next-line react-hooks/exhaustive-deps
  }, [loading, session, isPublic]);

  return {
    loading: loading && !session,
    session,
  };
}

function useRedirectToOnboardingIfNeeded() {
  const router = useRouter();
  const query = useMeQuery();
  const user = query.data;

  const isRedirectingToOnboarding = user && shouldShowOnboarding(user);

  useEffect(() => {
    if (isRedirectingToOnboarding) {
      router.replace({
        pathname: "/getting-started",
      });
    }
    // eslint-disable-next-line react-hooks/exhaustive-deps
  }, [isRedirectingToOnboarding]);
  return {
    isRedirectingToOnboarding,
  };
}

const Layout = (props: LayoutProps) => {
  const pageTitle = typeof props.heading === "string" && !props.title ? props.heading : props.title;

  return (
    <>
      {!props.withoutSeo && (
        <HeadSeo
          title={pageTitle ?? APP_NAME}
          description={props.subtitle ? props.subtitle?.toString() : ""}
          nextSeoProps={{
            nofollow: true,
            noindex: true,
          }}
        />
      )}
      <div>
        <Toaster position="bottom-right" />
      </div>

      {/* todo: only run this if timezone is different */}
      <TimezoneChangeDialog />
      <div className="flex min-h-screen flex-col">
        <div className="divide-y divide-black">
          <TeamsUpgradeBanner />
          <ImpersonatingBanner />
          <AdminPasswordBanner />
        </div>
        <div className="flex flex-1" data-testid="dashboard-shell">
          {props.SidebarContainer || <SideBarContainer />}
          <div className="flex w-0 flex-1 flex-col">
            <MainContainer {...props} />
          </div>
        </div>
      </div>
    </>
  );
};

type DrawerState = [isOpen: boolean, setDrawerOpen: Dispatch<SetStateAction<boolean>>];

type LayoutProps = {
  centered?: boolean;
  title?: string;
  heading?: ReactNode;
  subtitle?: ReactNode;
  headerClassName?: string;
  children: ReactNode;
  CTA?: ReactNode;
  large?: boolean;
  MobileNavigationContainer?: ReactNode;
  SidebarContainer?: ReactNode;
  TopNavContainer?: ReactNode;
  drawerState?: DrawerState;
  HeadingLeftIcon?: ReactNode;
  backPath?: string | boolean; // renders back button to specified path
  // use when content needs to expand with flex
  flexChildrenContainer?: boolean;
  isPublic?: boolean;
  withoutMain?: boolean;
  // Gives you the option to skip HeadSEO and render your own.
  withoutSeo?: boolean;
  // Gives the ability to include actions to the right of the heading
  actions?: JSX.Element;
};

const CustomBrandingContainer = () => {
  const { data: user } = useMeQuery();
  return <CustomBranding lightVal={user?.brandColor} darkVal={user?.darkBrandColor} />;
};

const KBarWrapper = ({ children, withKBar = false }: { withKBar: boolean; children: React.ReactNode }) =>
  withKBar ? (
    <KBarRoot>
      {children}
      <KBarContent />
    </KBarRoot>
  ) : (
    <>{children}</>
  );

const PublicShell = (props: LayoutProps) => {
  const { status } = useSession();
  return (
    <KBarWrapper withKBar={status === "authenticated"}>
      <CustomBrandingContainer />
      <Layout {...props} />
    </KBarWrapper>
  );
};

export default function Shell(props: LayoutProps) {
  // if a page is unauthed and isPublic is true, the redirect does not happen.
  useRedirectToLoginIfUnauthenticated(props.isPublic);
  useRedirectToOnboardingIfNeeded();
  useTheme("light");

  return !props.isPublic ? (
    <KBarWrapper withKBar>
      <CustomBrandingContainer />
      <Layout {...props} />
    </KBarWrapper>
  ) : (
    <PublicShell {...props} />
  );
}

function UserDropdown({ small }: { small?: boolean }) {
  const { t } = useLocale();
  const query = useMeQuery();
  const user = query.data;
  useEffect(() => {
    // eslint-disable-next-line @typescript-eslint/ban-ts-comment
    //@ts-ignore
    const Beacon = window.Beacon;
    // window.Beacon is defined when user actually opens up HelpScout and username is available here. On every re-render update session info, so that it is always latest.
    Beacon &&
      Beacon("session-data", {
        username: user?.username || "Unknown",
        screenResolution: `${screen.width}x${screen.height}`,
      });
  });
  const mutation = trpc.viewer.away.useMutation({
    onSettled() {
      utils.viewer.me.invalidate();
    },
  });
  const utils = trpc.useContext();
  const [helpOpen, setHelpOpen] = useState(false);
  const [menuOpen, setMenuOpen] = useState(false);
  if (!user) {
    return null;
  }
  const onHelpItemSelect = () => {
    setHelpOpen(false);
    setMenuOpen(false);
  };

  // Prevent rendering dropdown if user isn't available.
  // We don't want to show nameless user.
  if (!user) {
    return null;
  }
  return (
    <Dropdown open={menuOpen}>
      <div className="ltr:sm:-ml-5 rtl:sm:-mr-5">
        <DropdownMenuTrigger asChild onClick={() => setMenuOpen((menuOpen) => !menuOpen)}>
          <button className="group mx-0 flex w-full cursor-pointer appearance-none items-center rounded-full p-2 text-left outline-none hover:bg-gray-200 focus:outline-none focus:ring-0 sm:mx-2.5 sm:pl-3 md:rounded-none lg:rounded lg:pl-2">
            <span
              className={classNames(
                small ? "h-6 w-6 md:ml-3" : "h-8 w-8 ltr:mr-2 rtl:ml-2",
                "relative flex-shrink-0 rounded-full bg-gray-300 "
              )}>
              {
                // eslint-disable-next-line @next/next/no-img-element
                <img
                  className="rounded-full"
                  src={WEBAPP_URL + "/" + user.username + "/avatar.png"}
                  alt={user.username || "Nameless User"}
                />
              }
              {!user.away && (
                <div className="absolute bottom-0 right-0 h-3 w-3 rounded-full border-2 border-white bg-green-500" />
              )}
              {user.away && (
                <div className="absolute bottom-0 right-0 h-3 w-3 rounded-full border-2 border-white bg-yellow-500" />
              )}
            </span>
            {!small && (
              <span className="flex flex-grow items-center truncate">
                <span className="flex-grow truncate text-sm">
                  <span className="block truncate font-medium text-gray-900">
                    {user.name || "Nameless User"}
                  </span>
                  <span className="block truncate font-normal text-gray-900">
                    {user.username
                      ? process.env.NEXT_PUBLIC_WEBSITE_URL === "https://cal.com"
                        ? `cal.com/${user.username}`
                        : `/${user.username}`
                      : "No public page"}
                  </span>
                </span>
                <Icon.FiMoreVertical
                  className="h-4 w-4 flex-shrink-0 text-gray-400 group-hover:text-gray-500 ltr:mr-2 rtl:ml-2 rtl:mr-4"
                  aria-hidden="true"
                />
              </span>
            )}
          </button>
        </DropdownMenuTrigger>
      </div>

      <DropdownMenuPortal>
        <DropdownMenuContent
          onInteractOutside={() => {
            setMenuOpen(false);
            setHelpOpen(false);
          }}
          className="overflow-hidden rounded-md">
          {helpOpen ? (
            <HelpMenuItem onHelpItemSelect={() => onHelpItemSelect()} />
          ) : (
            <>
              <DropdownMenuItem>
                <DropdownItem
                  type="button"
                  StartIcon={(props) => (
                    <Icon.FiMoon
                      className={classNames(
                        user.away
                          ? "text-purple-500 group-hover:text-purple-700"
                          : "text-gray-500 group-hover:text-gray-700",
                        props.className
                      )}
                      aria-hidden="true"
                    />
                  )}
                  onClick={() => {
                    mutation.mutate({ away: !user?.away });
                    utils.viewer.me.invalidate();
                  }}>
                  {user.away ? t("set_as_free") : t("set_as_away")}
                </DropdownItem>
              </DropdownMenuItem>
              <DropdownMenuSeparator />
              {user.username && (
                <>
                  <DropdownMenuItem>
                    <DropdownItem
                      target="_blank"
                      rel="noopener noreferrer"
                      href={`${process.env.NEXT_PUBLIC_WEBSITE_URL}/${user.username}`}
                      StartIcon={Icon.FiExternalLink}>
                      {t("view_public_page")}
                    </DropdownItem>
                  </DropdownMenuItem>
                  <DropdownMenuItem>
                    <DropdownItem
                      type="button"
                      StartIcon={Icon.FiLink}
                      onClick={(e) => {
                        e.preventDefault();
                        navigator.clipboard.writeText(
                          `${process.env.NEXT_PUBLIC_WEBSITE_URL}/${user.username}`
                        );
                        showToast(t("link_copied"), "success");
                      }}>
                      {t("copy_public_page_link")}
                    </DropdownItem>
                  </DropdownMenuItem>
                </>
              )}
              <DropdownMenuSeparator />
              <DropdownMenuItem>
                <DropdownItem
                  StartIcon={(props) => <Icon.FiSlack strokeWidth={1.5} {...props} />}
                  target="_blank"
                  rel="noreferrer"
                  href={JOIN_SLACK}>
                  {t("join_our_slack")}
                </DropdownItem>
              </DropdownMenuItem>
              <DropdownMenuItem>
                <DropdownItem StartIcon={Icon.FiMap} target="_blank" href={ROADMAP}>
                  {t("visit_roadmap")}
                </DropdownItem>
              </DropdownMenuItem>
              <DropdownMenuItem>
                <DropdownItem
                  type="button"
                  StartIcon={(props) => <Icon.FiHelpCircle aria-hidden="true" {...props} />}
                  onClick={() => setHelpOpen(true)}>
                  {t("help")}
                </DropdownItem>
              </DropdownMenuItem>
              <DropdownMenuItem>
                <DropdownItem
                  StartIcon={Icon.FiDownload}
                  target="_blank"
                  rel="noreferrer"
                  className="desktop-hidden hidden lg:flex"
                  href={DESKTOP_APP_LINK}>
                  {t("download_desktop_app")}
                </DropdownItem>
              </DropdownMenuItem>

              <DropdownMenuSeparator />
              <DropdownMenuItem>
                <DropdownItem
                  type="button"
                  StartIcon={(props) => <Icon.FiLogOut aria-hidden="true" {...props} />}
                  onClick={() => signOut({ callbackUrl: "/auth/logout" })}>
                  {t("sign_out")}
                </DropdownItem>
              </DropdownMenuItem>
            </>
          )}
        </DropdownMenuContent>
      </DropdownMenuPortal>
    </Dropdown>
  );
}

export type NavigationItemType = {
  name: string;
  href: string;
  badge?: React.ReactNode;
  icon?: SVGComponent;
  child?: NavigationItemType[];
  pro?: true;
  onlyMobile?: boolean;
  onlyDesktop?: boolean;
  isCurrent?: ({
    item,
    isChild,
    router,
  }: {
    item: NavigationItemType;
    isChild?: boolean;
    router: NextRouter;
  }) => boolean;
};

const requiredCredentialNavigationItems = ["Routing Forms"];
const MORE_SEPARATOR_NAME = "more";

const navigation: NavigationItemType[] = [
  {
    name: "event_types_page_title",
    href: "/event-types",
    icon: Icon.FiLink,
  },
  {
    name: "bookings",
    href: "/bookings/upcoming",
    icon: Icon.FiCalendar,
    badge: <UnconfirmedBookingBadge />,
    isCurrent: ({ router }) => {
      const path = router.asPath.split("?")[0];
      return path.startsWith("/bookings");
    },
  },
  {
    name: "availability",
    href: "/availability",
    icon: Icon.FiClock,
  },
  {
    name: "teams",
    href: "/teams",
    icon: Icon.FiUsers,
    onlyDesktop: true,
  },
  {
    name: "apps",
    href: "/apps",
    icon: Icon.FiGrid,
    isCurrent: ({ router, item }) => {
      const path = router.asPath.split("?")[0];
      // During Server rendering path is /v2/apps but on client it becomes /apps(weird..)
      return (
        (path.startsWith(item.href) || path.startsWith("/v2" + item.href)) && !path.includes("routing-forms/")
      );
    },
    child: [
      {
        name: "app_store",
        href: "/apps",
        isCurrent: ({ router, item }) => {
          const path = router.asPath.split("?")[0];
          // During Server rendering path is /v2/apps but on client it becomes /apps(weird..)
          return (
            (path.startsWith(item.href) || path.startsWith("/v2" + item.href)) &&
            !path.includes("routing-forms/") &&
            !path.includes("/installed")
          );
        },
      },
      {
        name: "installed_apps",
        href: "/apps/installed/calendar",
        isCurrent: ({ router }) => {
          const path = router.asPath;
          return path.startsWith("/apps/installed/") || path.startsWith("/v2/apps/installed/");
        },
      },
    ],
  },
  {
    name: MORE_SEPARATOR_NAME,
    href: "/more",
    icon: Icon.FiMoreHorizontal,
  },
  {
    name: "Routing Forms",
    href: "/apps/routing-forms/forms",
    icon: Icon.FiFileText,
    isCurrent: ({ router }) => {
      return router.asPath.startsWith("/apps/routing-forms/");
    },
  },
  {
    name: "workflows",
    href: "/workflows",
    icon: Icon.FiZap,
  },
  {
    name: "settings",
    href: "/settings/my-account/profile",
    icon: Icon.FiSettings,
  },
];

const moreSeparatorIndex = navigation.findIndex((item) => item.name === MORE_SEPARATOR_NAME);
// We create all needed navigation items for the different use cases
const { desktopNavigationItems, mobileNavigationBottomItems, mobileNavigationMoreItems } = navigation.reduce<
  Record<string, NavigationItemType[]>
>(
  (items, item, index) => {
    // We filter out the "more" separator in` desktop navigation
    if (item.name !== MORE_SEPARATOR_NAME) items.desktopNavigationItems.push(item);
    // Items for mobile bottom navigation
    if (index < moreSeparatorIndex + 1 && !item.onlyDesktop) items.mobileNavigationBottomItems.push(item);
    // Items for the "more" menu in mobile navigation
    else items.mobileNavigationMoreItems.push(item);
    return items;
  },
  { desktopNavigationItems: [], mobileNavigationBottomItems: [], mobileNavigationMoreItems: [] }
);

const Navigation = () => {
  return (
    <nav className="mt-2 flex-1 md:px-2 lg:mt-6 lg:px-0">
      {desktopNavigationItems.map((item) => (
        <NavigationItem key={item.name} item={item} />
      ))}
      <div className="mt-0.5 text-gray-500 lg:hidden">
        <KBarTrigger />
      </div>
    </nav>
  );
};

function useShouldDisplayNavigationItem(item: NavigationItemType) {
  const { status } = useSession();
  const { data: routingForms } = trpc.viewer.appById.useQuery(
    { appId: "routing-forms" },
    {
      enabled: status === "authenticated" && requiredCredentialNavigationItems.includes(item.name),
      trpc: {},
    }
  );
  return !requiredCredentialNavigationItems.includes(item.name) || routingForms?.isInstalled;
}

const defaultIsCurrent: NavigationItemType["isCurrent"] = ({ isChild, item, router }) => {
  return isChild ? item.href === router.asPath : router.asPath.startsWith(item.href);
};

const NavigationItem: React.FC<{
  index?: number;
  item: NavigationItemType;
  isChild?: boolean;
}> = (props) => {
  const { item, isChild } = props;
  const { t, isLocaleReady } = useLocale();
  const router = useRouter();
  const isCurrent: NavigationItemType["isCurrent"] = item.isCurrent || defaultIsCurrent;
  const current = isCurrent({ isChild: !!isChild, item, router });
  const shouldDisplayNavigationItem = useShouldDisplayNavigationItem(props.item);

  if (!shouldDisplayNavigationItem) return null;

  return (
    <Fragment>
      <Link
        href={item.href}
        aria-label={t(item.name)}
        className={classNames(
          "group flex items-center rounded-md py-2 px-3 text-sm font-medium text-gray-600 hover:bg-gray-100 [&[aria-current='page']]:bg-gray-200 [&[aria-current='page']]:hover:text-gray-900",
          isChild
            ? `[&[aria-current='page']]:text-brand-900 hidden h-8 pl-16 lg:flex lg:pl-11 [&[aria-current='page']]:bg-transparent ${
                props.index === 0 ? "mt-0" : "mt-px"
              }`
            : "[&[aria-current='page']]:text-brand-900 mt-0.5 text-sm"
        )}
        aria-current={current ? "page" : undefined}>
        {item.icon && (
          <item.icon
            className="h-4 w-4 flex-shrink-0 text-gray-500 ltr:mr-2 rtl:ml-2 [&[aria-current='page']]:text-inherit"
            aria-hidden="true"
            aria-current={current ? "page" : undefined}
          />
        )}
        {isLocaleReady ? (
          <span className="hidden w-full justify-between lg:flex">
            <div className="flex">{t(item.name)}</div>
            {item.badge && item.badge}
          </span>
        ) : (
          <SkeletonText className="h-3 w-32" />
        )}
      </Link>
      {item.child &&
        isCurrent({ router, isChild, item }) &&
        item.child.map((item, index) => <NavigationItem index={index} key={item.name} item={item} isChild />)}
    </Fragment>
  );
};

function MobileNavigationContainer() {
  const { status } = useSession();
  if (status !== "authenticated") return null;
  return <MobileNavigation />;
}

const MobileNavigation = () => {
  const isEmbed = useIsEmbed();

  return (
    <>
      <nav
        className={classNames(
          "bottom-nav fixed bottom-0 z-30 -mx-4 flex w-full border border-t border-gray-200 bg-gray-50 bg-opacity-40 px-1 shadow backdrop-blur-md md:hidden",
          isEmbed && "hidden"
        )}>
        {mobileNavigationBottomItems.map((item) => (
          <MobileNavigationItem key={item.name} item={item} />
        ))}
      </nav>
      {/* add padding to content for mobile navigation*/}
      <div className="block pt-12 md:hidden" />
    </>
  );
};

const MobileNavigationItem: React.FC<{
  item: NavigationItemType;
  isChild?: boolean;
}> = (props) => {
  const { item, isChild } = props;
  const router = useRouter();
  const { t, isLocaleReady } = useLocale();
  const isCurrent: NavigationItemType["isCurrent"] = item.isCurrent || defaultIsCurrent;
  const current = isCurrent({ isChild: !!isChild, item, router });
  const shouldDisplayNavigationItem = useShouldDisplayNavigationItem(props.item);

  if (!shouldDisplayNavigationItem) return null;
  return (
    <Link
      key={item.name}
      href={item.href}
      className="relative my-2 min-w-0 flex-1 overflow-hidden rounded-md py-2 px-1 text-center text-xs font-medium text-gray-400 hover:bg-gray-200 hover:text-gray-700 focus:z-10 sm:text-sm [&[aria-current='page']]:text-gray-900"
      aria-current={current ? "page" : undefined}>
      {item.badge && <div className="absolute right-1 top-1">{item.badge}</div>}
      {item.icon && (
        <item.icon
          className="mx-auto mb-1 block h-5 w-5 flex-shrink-0 text-center text-inherit [&[aria-current='page']]:text-gray-900"
          aria-hidden="true"
          aria-current={current ? "page" : undefined}
        />
      )}
      {isLocaleReady ? <span className="block truncate">{t(item.name)}</span> : <SkeletonText />}
    </Link>
  );
};

const MobileNavigationMoreItem: React.FC<{
  item: NavigationItemType;
  isChild?: boolean;
}> = (props) => {
  const { item } = props;
  const { t, isLocaleReady } = useLocale();
  const shouldDisplayNavigationItem = useShouldDisplayNavigationItem(props.item);

  if (!shouldDisplayNavigationItem) return null;

  return (
    <li className="border-b last:border-b-0" key={item.name}>
      <Link href={item.href} className="flex items-center justify-between p-5 hover:bg-gray-100">
        <span className="flex items-center font-semibold text-gray-700 ">
          {item.icon && <item.icon className="h-5 w-5 flex-shrink-0 ltr:mr-3 rtl:ml-3" aria-hidden="true" />}
          {isLocaleReady ? t(item.name) : <SkeletonText />}
        </span>
        <Icon.FiArrowRight className="h-5 w-5 text-gray-500" />
      </Link>
    </li>
  );
};

function SideBarContainer() {
  const { status } = useSession();
  const router = useRouter();

  // Make sure that Sidebar is rendered optimistically so that a refresh of pages when logged in have SideBar from the beginning.
  // This improves the experience of refresh on app store pages(when logged in) which are SSG.
  // Though when logged out, app store pages would temporarily show SideBar until session status is confirmed.
  if (status !== "loading" && status !== "authenticated") return null;
  if (router.route.startsWith("/v2/settings/")) return null;
  return <SideBar />;
}

function SideBar() {
  return (
    <div className="relative">
      <aside className="desktop-transparent top-0 hidden h-full max-h-screen w-14 flex-col overflow-y-auto overflow-x-hidden border-r border-gray-100 bg-gray-50 md:sticky md:flex lg:w-56 lg:px-4">
        <div className="flex h-full flex-col justify-between py-3 lg:pt-6 ">
          <header className="items-center justify-between md:hidden lg:flex">
            <Link href="/event-types" className="px-2">
              <Logo small />
            </Link>
            <div className="flex space-x-2 rtl:space-x-reverse">
              <button
                color="minimal"
                onClick={() => window.history.back()}
                className="desktop-only group flex text-sm font-medium text-gray-500 hover:text-gray-900">
                <Icon.FiArrowLeft className="h-4 w-4 flex-shrink-0 text-gray-500 group-hover:text-gray-900" />
              </button>
              <button
                color="minimal"
                onClick={() => window.history.forward()}
                className="desktop-only group flex text-sm font-medium text-gray-500 hover:text-gray-900">
                <Icon.FiArrowRight className="h-4 w-4 flex-shrink-0 text-gray-500 group-hover:text-gray-900" />
              </button>
              <KBarTrigger />
            </div>
          </header>

          <hr className="desktop-only absolute -left-3 -right-3 mt-4 block w-full border-gray-200" />

          {/* logo icon for tablet */}
          <Link href="/event-types" className="text-center md:inline lg:hidden">
            <Logo small icon />
          </Link>

          <Navigation />
        </div>

        <div>
          <Tips />
          <div data-testid="user-dropdown-trigger">
            <span className="hidden lg:inline">
              <UserDropdown />
            </span>
            <span className="hidden md:inline lg:hidden">
              <UserDropdown small />
            </span>
          </div>
          <Credits />
        </div>
      </aside>
    </div>
  );
}

export function ShellMain(props: LayoutProps) {
  const router = useRouter();
  const { isLocaleReady } = useLocale();
  return (
    <>
      <div className="mb-6 flex sm:mt-0 lg:mb-10">
        {!!props.backPath && (
<<<<<<< HEAD
          <div className="flex items-center">
            <Button
              size="icon"
              color="minimal"
              onClick={() =>
                typeof props.backPath === "string" ? router.push(props.backPath as string) : router.back()
              }
              StartIcon={Icon.FiArrowLeft}
              aria-label="Go Back"
              className="ltr:mr-2 rtl:ml-2"
            />
          </div>
=======
          <Button
            variant="icon"
            color="minimal"
            onClick={() =>
              typeof props.backPath === "string" ? router.push(props.backPath as string) : router.back()
            }
            StartIcon={Icon.FiArrowLeft}
            aria-label="Go Back"
            className="ltr:mr-2 rtl:ml-2"
          />
>>>>>>> fbc27e1d
        )}
        {props.heading && (
          <header className={classNames(props.large && "py-8", "flex w-full max-w-full")}>
            {props.HeadingLeftIcon && <div className="ltr:mr-4">{props.HeadingLeftIcon}</div>}
            <div className={classNames("w-full ltr:mr-4 rtl:ml-4 sm:block", props.headerClassName)}>
              {props.heading && (
                <h1 className="font-cal max-w-28 sm:max-w-72 md:max-w-80 mt-1 hidden truncate text-2xl font-semibold tracking-wide text-black sm:block xl:max-w-full">
                  {!isLocaleReady ? <SkeletonText invisible /> : props.heading}
                </h1>
              )}
              {props.subtitle && (
                <p className="hidden text-sm text-gray-500 sm:block">
                  {!isLocaleReady ? <SkeletonText invisible /> : props.subtitle}
                </p>
              )}
            </div>
            {props.CTA && (
              <div
                className={classNames(
                  props.backPath
                    ? "relative"
                    : "fixed bottom-[88px] z-40 ltr:right-4 rtl:left-4 sm:z-auto md:ltr:right-0 md:rtl:left-0",
                  "flex-shrink-0 sm:relative sm:bottom-auto sm:right-auto"
                )}>
                {props.CTA}
              </div>
            )}
            {props.actions && props.actions}
          </header>
        )}
      </div>
      <div className={classNames(props.flexChildrenContainer && "flex flex-1 flex-col")}>
        {props.children}
      </div>
    </>
  );
}

function MainContainer({
  MobileNavigationContainer: MobileNavigationContainerProp = <MobileNavigationContainer />,
  TopNavContainer: TopNavContainerProp = <TopNavContainer />,
  ...props
}: LayoutProps) {
  return (
    <main className="relative z-0 flex-1 bg-white focus:outline-none">
      {/* show top navigation for md and smaller (tablet and phones) */}
      {TopNavContainerProp}
      <div className="max-w-full px-4 py-8 lg:px-12">
        <ErrorBoundary>
          {!props.withoutMain ? <ShellMain {...props}>{props.children}</ShellMain> : props.children}
        </ErrorBoundary>
        {/* show bottom navigation for md and smaller (tablet and phones) on pages where back button doesn't exist */}
        {!props.backPath ? MobileNavigationContainerProp : null}
      </div>
    </main>
  );
}

function TopNavContainer() {
  const { status } = useSession();
  if (status !== "authenticated") return null;
  return <TopNav />;
}

function TopNav() {
  const isEmbed = useIsEmbed();
  const { t } = useLocale();
  return (
    <>
      <nav
        style={isEmbed ? { display: "none" } : {}}
        className="sticky top-0 z-40 flex w-full items-center justify-between border-b border-gray-200 bg-gray-50 bg-opacity-50 py-1.5 px-4 backdrop-blur-lg sm:p-4 md:hidden">
        <Link href="/event-types">
          <Logo />
        </Link>
        <div className="flex items-center gap-2 self-center">
          <span className="group flex items-center rounded-full text-sm font-medium text-gray-700 hover:bg-gray-50 hover:text-gray-900 lg:hidden">
            <KBarTrigger />
          </span>
          <button className="rounded-full p-1 text-gray-400 hover:bg-gray-50 hover:text-gray-500 focus:outline-none focus:ring-2 focus:ring-black focus:ring-offset-2">
            <span className="sr-only">{t("settings")}</span>
            <Link href="/settings/profile">
              <Icon.FiSettings className="h-4 w-4 text-gray-700" aria-hidden="true" />
            </Link>
          </button>
          <UserDropdown small />
        </div>
      </nav>
    </>
  );
}

export const MobileNavigationMoreItems = () => (
  <ul className="mt-2 rounded-md border">
    {mobileNavigationMoreItems.map((item) => (
      <MobileNavigationMoreItem key={item.name} item={item} />
    ))}
  </ul>
);<|MERGE_RESOLUTION|>--- conflicted
+++ resolved
@@ -765,10 +765,9 @@
     <>
       <div className="mb-6 flex sm:mt-0 lg:mb-10">
         {!!props.backPath && (
-<<<<<<< HEAD
           <div className="flex items-center">
             <Button
-              size="icon"
+              variant="icon"
               color="minimal"
               onClick={() =>
                 typeof props.backPath === "string" ? router.push(props.backPath as string) : router.back()
@@ -778,18 +777,6 @@
               className="ltr:mr-2 rtl:ml-2"
             />
           </div>
-=======
-          <Button
-            variant="icon"
-            color="minimal"
-            onClick={() =>
-              typeof props.backPath === "string" ? router.push(props.backPath as string) : router.back()
-            }
-            StartIcon={Icon.FiArrowLeft}
-            aria-label="Go Back"
-            className="ltr:mr-2 rtl:ml-2"
-          />
->>>>>>> fbc27e1d
         )}
         {props.heading && (
           <header className={classNames(props.large && "py-8", "flex w-full max-w-full")}>
