--- conflicted
+++ resolved
@@ -39,11 +39,7 @@
 
   if (isParentLoading || isLoading) return <>{isParentLoading}</>;
 
-<<<<<<< HEAD
-  if (isCalcom)
-=======
   if (IS_SELF_HOSTED)
->>>>>>> 2a98ca4b
     return (
       <EmptyScreen
         Icon={FiUsers}
