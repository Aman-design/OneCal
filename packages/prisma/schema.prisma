// This is your Prisma schema file,
// learn more about it in the docs: https://pris.ly/d/prisma-schema

datasource db {
  provider = "postgresql"
  url      = env("DATABASE_URL")
}

generator client {
  provider        = "prisma-client-js"
  previewFeatures = ["filterJson"]
}

generator zod {
  provider      = "zod-prisma"
  output        = "./zod"
  imports       = "./zod-utils"
  relationModel = "default"
}

enum SchedulingType {
  ROUND_ROBIN  @map("roundRobin")
  COLLECTIVE   @map("collective")
}

enum PeriodType {
  UNLIMITED  @map("unlimited")
  ROLLING    @map("rolling")
  RANGE      @map("range")
}

model EventType {
  id                      Int                    @id @default(autoincrement())
  /// @zod.nonempty()
  title                   String
  /// @zod.custom(imports.eventTypeSlug)
  slug                    String
  description             String?
  position                Int                    @default(0)
  /// @zod.custom(imports.eventTypeLocations)
  locations               Json?
  length                  Int
  hidden                  Boolean                @default(false)
  users                   User[]                 @relation("user_eventtype")
  userId                  Int?
  team                    Team?                  @relation(fields: [teamId], references: [id])
  teamId                  Int?
  bookings                Booking[]
  availability            Availability[]
  webhooks                Webhook[]
  destinationCalendar     DestinationCalendar?
  eventName               String?
  customInputs            EventTypeCustomInput[]
  timeZone                String?
  periodType              PeriodType             @default(UNLIMITED)
  periodStartDate         DateTime?
  periodEndDate           DateTime?
  periodDays              Int?
  periodCountCalendarDays Boolean?
  requiresConfirmation    Boolean                @default(false)
  disableGuests           Boolean                @default(false)
  hideCalendarNotes       Boolean                @default(false)
  minimumBookingNotice    Int                    @default(120)
  beforeEventBuffer       Int                    @default(0)
  afterEventBuffer        Int                    @default(0)
  schedulingType          SchedulingType?
  schedule                Schedule?
  price                   Int                    @default(0)
  currency                String                 @default("usd")
  slotInterval            Int?
  metadata                Json?
  successRedirectUrl      String?

  @@unique([userId, slug])
  @@unique([teamId, slug])
}

model Credential {
  id     Int    @id @default(autoincrement())
  type   String
  key    Json
  user   User?  @relation(fields: [userId], references: [id], onDelete: Cascade)
  userId Int?
}

enum UserPlan {
  FREE
  TRIAL
  PRO
}

enum IdentityProvider {
  CAL
  GOOGLE
  SAML
}

model DestinationCalendar {
  id          Int        @id @default(autoincrement())
  integration String
  externalId  String
  user        User?      @relation(fields: [userId], references: [id])
  userId      Int?       @unique
  booking     Booking?   @relation(fields: [bookingId], references: [id])
  bookingId   Int?       @unique
  eventType   EventType? @relation(fields: [eventTypeId], references: [id])
  eventTypeId Int?       @unique
}

enum UserPermissionRole {
  USER
  ADMIN
}

model User {
  id                  Int                  @id @default(autoincrement())
  username            String?              @unique
  name                String?
  /// @zod.email()
  email               String               @unique
  emailVerified       DateTime?
  password            String?
  bio                 String?
  avatar              String?
  timeZone            String               @default("Europe/London")
  weekStart           String               @default("Sunday")
  // DEPRECATED - TO BE REMOVED
  startTime           Int                  @default(0)
  endTime             Int                  @default(1440)
  // </DEPRECATED>
  bufferTime          Int                  @default(0)
  hideBranding        Boolean              @default(false)
  theme               String?
  createdDate         DateTime             @default(now()) @map(name: "created")
  trialEndsAt         DateTime?
  eventTypes          EventType[]          @relation("user_eventtype")
  credentials         Credential[]
  teams               Membership[]
  bookings            Booking[]
  schedules           Schedule[]
  defaultScheduleId   Int?
  selectedCalendars   SelectedCalendar[]
  completedOnboarding Boolean              @default(false)
  locale              String?
  timeFormat          Int?                 @default(12)
  twoFactorSecret     String?
  twoFactorEnabled    Boolean              @default(false)
  identityProvider    IdentityProvider     @default(CAL)
  identityProviderId  String?
  availability        Availability[]
  invitedTo           Int?
  plan                UserPlan             @default(TRIAL)
  webhooks            Webhook[]
  brandColor          String               @default("#292929")
  darkBrandColor      String               @default("#fafafa")
  // the location where the events will end up
  destinationCalendar DestinationCalendar?
  away                Boolean              @default(false)
  // participate in dynamic group booking or not
  allowDynamicBooking Boolean?             @default(true)
  metadata            Json?
  verified            Boolean?             @default(false)
  role                UserPermissionRole   @default(USER)
  impersonatedUsers   Impersonations[]     @relation("impersonated_user")
  impersonatedBy      Impersonations[]     @relation("impersonated_by_user")
  apiKeys             ApiKey[]
  accounts            Account[]
  sessions            Session[]

  @@map(name: "users")
}

model Team {
  id           Int          @id @default(autoincrement())
  name         String?
  slug         String?      @unique
  logo         String?
  bio          String?
  hideBranding Boolean      @default(false)
  members      Membership[]
  eventTypes   EventType[]
}

enum MembershipRole {
  MEMBER
  ADMIN
  OWNER
}

model Membership {
  teamId   Int
  userId   Int
  accepted Boolean        @default(false)
  role     MembershipRole
  team     Team           @relation(fields: [teamId], references: [id])
  user     User           @relation(fields: [userId], references: [id], onDelete: Cascade)

  @@id([userId, teamId])
}

model VerificationToken {
  id         Int      @id @default(autoincrement())
  identifier String
  token      String   @unique
  expires    DateTime
  createdAt  DateTime @default(now())
  updatedAt  DateTime @updatedAt

  @@unique([identifier, token])
}

model BookingReference {
  id              Int      @id @default(autoincrement())
  type            String
  uid             String
  meetingId       String?
  meetingPassword String?
  meetingUrl      String?
  booking         Booking? @relation(fields: [bookingId], references: [id], onDelete: Cascade)
  bookingId       Int?
  deleted         Boolean?
}

model Attendee {
  id        Int      @id @default(autoincrement())
  email     String
  name      String
  timeZone  String
  locale    String?  @default("en")
  booking   Booking? @relation(fields: [bookingId], references: [id])
  bookingId Int?
}

enum BookingStatus {
  CANCELLED  @map("cancelled")
  ACCEPTED   @map("accepted")
  REJECTED   @map("rejected")
  PENDING    @map("pending")
}

model DailyEventReference {
  id         Int      @id @default(autoincrement())
  dailyurl   String   @default("dailycallurl")
  dailytoken String   @default("dailytoken")
  booking    Booking? @relation(fields: [bookingId], references: [id])
  bookingId  Int?     @unique
}

model Booking {
  id                  Int                  @id @default(autoincrement())
  uid                 String               @unique
  user                User?                @relation(fields: [userId], references: [id])
  userId              Int?
  references          BookingReference[]
  eventType           EventType?           @relation(fields: [eventTypeId], references: [id])
  eventTypeId         Int?
  title               String
  description         String?
  startTime           DateTime
  endTime             DateTime
  attendees           Attendee[]
  location            String?
  dailyRef            DailyEventReference?
  createdAt           DateTime             @default(now())
  updatedAt           DateTime?
  confirmed           Boolean              @default(true)
  rejected            Boolean              @default(false)
  status              BookingStatus        @default(ACCEPTED)
  paid                Boolean              @default(false)
  payment             Payment[]
  destinationCalendar DestinationCalendar?
  cancellationReason  String?
  rejectionReason     String?
  dynamicEventSlugRef String?
  dynamicGroupSlugRef String?
  rescheduled         Boolean?
  fromReschedule      String?
}

model Schedule {
  id           Int            @id @default(autoincrement())
  user         User           @relation(fields: [userId], references: [id], onDelete: Cascade)
  userId       Int
  eventType    EventType?     @relation(fields: [eventTypeId], references: [id])
  eventTypeId  Int?           @unique
  name         String
  timeZone     String?
  availability Availability[]
}

model Availability {
  id          Int        @id @default(autoincrement())
  user        User?      @relation(fields: [userId], references: [id], onDelete: Cascade)
  userId      Int?
  eventType   EventType? @relation(fields: [eventTypeId], references: [id])
  eventTypeId Int?
  days        Int[]
  startTime   DateTime   @db.Time
  endTime     DateTime   @db.Time
  date        DateTime?  @db.Date
  Schedule    Schedule?  @relation(fields: [scheduleId], references: [id])
  scheduleId  Int?
}

model SelectedCalendar {
  user        User   @relation(fields: [userId], references: [id], onDelete: Cascade)
  userId      Int
  integration String
  externalId  String

  @@id([userId, integration, externalId])
}

enum EventTypeCustomInputType {
  TEXT      @map("text")
  TEXTLONG  @map("textLong")
  NUMBER    @map("number")
  BOOL      @map("bool")
}

model EventTypeCustomInput {
  id          Int                      @id @default(autoincrement())
  eventTypeId Int
  eventType   EventType                @relation(fields: [eventTypeId], references: [id])
  label       String
  type        EventTypeCustomInputType
  required    Boolean
  placeholder String                   @default("")
}

model ResetPasswordRequest {
  id        String   @id @default(cuid())
  createdAt DateTime @default(now())
  updatedAt DateTime @updatedAt
  email     String
  expires   DateTime
}

enum ReminderType {
  PENDING_BOOKING_CONFIRMATION
}

model ReminderMail {
  id             Int          @id @default(autoincrement())
  referenceId    Int
  reminderType   ReminderType
  elapsedMinutes Int
  createdAt      DateTime     @default(now())
}

enum PaymentType {
  STRIPE
}

model Payment {
  id         Int         @id @default(autoincrement())
  uid        String      @unique
  type       PaymentType
  bookingId  Int
  booking    Booking?    @relation(fields: [bookingId], references: [id], onDelete: Cascade)
  amount     Int
  fee        Int
  currency   String
  success    Boolean
  refunded   Boolean
  data       Json
  externalId String      @unique
}

enum WebhookTriggerEvents {
  BOOKING_CREATED
  BOOKING_RESCHEDULED
  BOOKING_CANCELLED
}

enum SubscriptionType {
  WEBHOOK
  ZAPIER
}

model Webhook {
  id               String                 @id @unique
  userId           Int?
  eventTypeId      Int?
  subscriberUrl    String
  payloadTemplate  String?
  createdAt        DateTime               @default(now())
  active           Boolean                @default(true)
  eventTriggers    WebhookTriggerEvents[]
  user             User?                  @relation(fields: [userId], references: [id], onDelete: Cascade)
  eventType        EventType?             @relation(fields: [eventTypeId], references: [id], onDelete: Cascade)
  subscriptionType SubscriptionType       @default(WEBHOOK)
}

enum ApiKeyType {
  OTHER
  ZAPIER
}

model Impersonations {
  id                 Int      @id @default(autoincrement())
  createdAt          DateTime @default(now())
  impersonatedUser   User     @relation("impersonated_user", fields: [impersonatedUserId], references: [id])
  impersonatedBy     User     @relation("impersonated_by_user", fields: [impersonatedById], references: [id])
  impersonatedUserId Int
  impersonatedById   Int
}

model ApiKey {
  id         String     @id @unique @default(cuid())
  userId     Int
  note       String?
  createdAt  DateTime   @default(now())
  expiresAt  DateTime?
  lastUsedAt DateTime?
<<<<<<< HEAD
  hashedKey  String     @unique()
  apiKeyType ApiKeyType @default(OTHER)
  user       User?      @relation(fields: [userId], references: [id], onDelete: Cascade)
=======
  hashedKey  String    @unique()
  user       User?     @relation(fields: [userId], references: [id], onDelete: Cascade)
}

model Account {
  id                String  @id @default(cuid())
  userId            Int
  type              String
  provider          String
  providerAccountId String
  refresh_token     String? @db.Text
  access_token      String? @db.Text
  expires_at        Int?
  token_type        String?
  scope             String?
  id_token          String? @db.Text
  session_state     String?

  user User? @relation(fields: [userId], references: [id], onDelete: Cascade)

  @@unique([provider, providerAccountId])
}

model Session {
  id           String   @id @default(cuid())
  sessionToken String   @unique
  userId       Int
  expires      DateTime
  user         User?    @relation(fields: [userId], references: [id], onDelete: Cascade)
>>>>>>> c22b6ca6
}<|MERGE_RESOLUTION|>--- conflicted
+++ resolved
@@ -413,13 +413,9 @@
   createdAt  DateTime   @default(now())
   expiresAt  DateTime?
   lastUsedAt DateTime?
-<<<<<<< HEAD
   hashedKey  String     @unique()
   apiKeyType ApiKeyType @default(OTHER)
   user       User?      @relation(fields: [userId], references: [id], onDelete: Cascade)
-=======
-  hashedKey  String    @unique()
-  user       User?     @relation(fields: [userId], references: [id], onDelete: Cascade)
 }
 
 model Account {
@@ -447,5 +443,4 @@
   userId       Int
   expires      DateTime
   user         User?    @relation(fields: [userId], references: [id], onDelete: Cascade)
->>>>>>> c22b6ca6
 }