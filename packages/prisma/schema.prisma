// This is your Prisma schema file,
// learn more about it in the docs: https://pris.ly/d/prisma-schema

datasource db {
  provider = "postgresql"
  url      = env("DATABASE_URL")
}

generator client {
  provider        = "prisma-client-js"
  previewFeatures = []
}

generator zod {
  provider      = "zod-prisma"
  output        = "./zod"
  imports       = "./zod-utils"
  relationModel = "default"
}

enum SchedulingType {
  ROUND_ROBIN @map("roundRobin")
  COLLECTIVE  @map("collective")
}

enum PeriodType {
  UNLIMITED @map("unlimited")
  ROLLING   @map("rolling")
  RANGE     @map("range")
}

model Host {
  id          Int       @id @default(autoincrement())
  user        User      @relation(fields: [userId], references: [id], onDelete: Cascade)
  userId      Int
  eventType   EventType @relation(fields: [eventTypeId], references: [id], onDelete: Cascade)
  eventTypeId Int
  isFixed     Boolean   @default(false)
}

model EventType {
  id                      Int                     @id @default(autoincrement())
  /// @zod.min(1)
  title                   String
  /// @zod.custom(imports.eventTypeSlug)
  slug                    String
  description             String?
  position                Int                     @default(0)
  /// @zod.custom(imports.eventTypeLocations)
  locations               Json?
  length                  Int
  hidden                  Boolean                 @default(false)
  hosts                   Host[]
  users                   User[]                  @relation("user_eventtype")
  owner                   User?                   @relation("owner", fields: [userId], references: [id], onDelete: Cascade)
  userId                  Int?
  team                    Team?                   @relation(fields: [teamId], references: [id], onDelete: Cascade)
  teamId                  Int?
  hashedLink              HashedLink?
  bookings                Booking[]
  availability            Availability[]
  webhooks                Webhook[]
  destinationCalendar     DestinationCalendar?
  eventName               String?
  customInputs            EventTypeCustomInput[]
  timeZone                String?
  periodType              PeriodType              @default(UNLIMITED)
  periodStartDate         DateTime?
  periodEndDate           DateTime?
  periodDays              Int?
  periodCountCalendarDays Boolean?
  requiresConfirmation    Boolean                 @default(false)
  /// @zod.custom(imports.recurringEventType)
  recurringEvent          Json?
  disableGuests           Boolean                 @default(false)
  hideCalendarNotes       Boolean                 @default(false)
  minimumBookingNotice    Int                     @default(120)
  beforeEventBuffer       Int                     @default(0)
  afterEventBuffer        Int                     @default(0)
  seatsPerTimeSlot        Int?
  seatsShowAttendees      Boolean?                @default(false)
  schedulingType          SchedulingType?
  schedule                Schedule?               @relation(fields: [scheduleId], references: [id])
  scheduleId              Int?
  // price is deprecated. It has now moved to metadata.apps.stripe.price. Plan to drop this column.
  price                   Int                     @default(0)
  // currency is deprecated. It has now moved to metadata.apps.stripe.currency. Plan to drop this column.
  currency                String                  @default("usd")
  slotInterval            Int?
  /// @zod.custom(imports.EventTypeMetaDataSchema)
  metadata                Json?
  /// @zod.custom(imports.successRedirectUrl)
  successRedirectUrl      String?
  workflows               WorkflowsOnEventTypes[]
  /// @zod.custom(imports.bookingLimitsType)
  bookingLimits           Json?

  @@unique([userId, slug])
  @@unique([teamId, slug])
}

model Credential {
  id                   Int                   @id @default(autoincrement())
  // @@type is deprecated
  type                 String
  key                  Json
  user                 User?                 @relation(fields: [userId], references: [id], onDelete: Cascade)
  userId               Int?
  app                  App?                  @relation(fields: [appId], references: [slug], onDelete: Cascade)
  // How to make it a required column?
  appId                String?
  destinationCalendars DestinationCalendar[]
  invalid              Boolean?              @default(false)
}

enum IdentityProvider {
  CAL
  GOOGLE
  SAML
}

model DestinationCalendar {
  id           Int         @id @default(autoincrement())
  integration  String
  externalId   String
  user         User?       @relation(fields: [userId], references: [id], onDelete: Cascade)
  userId       Int?        @unique
  booking      Booking[]
  eventType    EventType?  @relation(fields: [eventTypeId], references: [id], onDelete: Cascade)
  eventTypeId  Int?        @unique
  credentialId Int?
  credential   Credential? @relation(fields: [credentialId], references: [id], onDelete: Cascade)
}

enum UserPermissionRole {
  USER
  ADMIN
}

model User {
  id                   Int                     @id @default(autoincrement())
  username             String?                 @unique
  name                 String?
  /// @zod.email()
  email                String                  @unique
  emailVerified        DateTime?
  password             String?
  bio                  String?
  avatar               String?
  timeZone             String                  @default("Europe/London")
  weekStart            String                  @default("Sunday")
  // DEPRECATED - TO BE REMOVED
  startTime            Int                     @default(0)
  endTime              Int                     @default(1440)
  // </DEPRECATED>
  bufferTime           Int                     @default(0)
  hideBranding         Boolean                 @default(false)
  theme                String?
  createdDate          DateTime                @default(now()) @map(name: "created")
  trialEndsAt          DateTime?
  eventTypes           EventType[]             @relation("user_eventtype")
  credentials          Credential[]
  teams                Membership[]
  bookings             Booking[]
  schedules            Schedule[]
  defaultScheduleId    Int?
  selectedCalendars    SelectedCalendar[]
  completedOnboarding  Boolean                 @default(false)
  locale               String?
  timeFormat           Int?                    @default(12)
  twoFactorSecret      String?
  twoFactorEnabled     Boolean                 @default(false)
  identityProvider     IdentityProvider        @default(CAL)
  identityProviderId   String?
  availability         Availability[]
  invitedTo            Int?
  webhooks             Webhook[]
  brandColor           String                  @default("#292929")
  darkBrandColor       String                  @default("#fafafa")
  // the location where the events will end up
  destinationCalendar  DestinationCalendar?
  away                 Boolean                 @default(false)
  // participate in dynamic group booking or not
  allowDynamicBooking  Boolean?                @default(true)
  /// @zod.custom(imports.userMetadata)
  metadata             Json?
  verified             Boolean?                @default(false)
  role                 UserPermissionRole      @default(USER)
  disableImpersonation Boolean                 @default(false)
  impersonatedUsers    Impersonations[]        @relation("impersonated_user")
  impersonatedBy       Impersonations[]        @relation("impersonated_by_user")
  apiKeys              ApiKey[]
  accounts             Account[]
  sessions             Session[]
  Feedback             Feedback[]
  ownedEventTypes      EventType[]             @relation("owner")
  workflows            Workflow[]
  routingForms         App_RoutingForms_Form[] @relation("routing-form")
  verifiedNumbers      VerifiedNumber[]
  hosts                Host[]

  @@map(name: "users")
}

model Team {
  id                  Int              @id @default(autoincrement())
  /// @zod.min(1)
  name                String
  /// @zod.min(1)
  slug                String?          @unique
  logo                String?
  bio                 String?
  hideBranding        Boolean          @default(false)
  hideBookATeamMember Boolean          @default(false)
  members             Membership[]
  eventTypes          EventType[]
  workflows           Workflow[]
  createdAt           DateTime         @default(now())
  /// @zod.custom(imports.teamMetadataSchema)
  metadata            Json?
  theme               String?
  brandColor          String           @default("#292929")
  darkBrandColor      String           @default("#fafafa")
  verifiedNumbers     VerifiedNumber[]
}

enum MembershipRole {
  MEMBER
  ADMIN
  OWNER
}

model Membership {
  teamId               Int
  userId               Int
  accepted             Boolean        @default(false)
  role                 MembershipRole
  team                 Team           @relation(fields: [teamId], references: [id], onDelete: Cascade)
  user                 User           @relation(fields: [userId], references: [id], onDelete: Cascade)
  disableImpersonation Boolean        @default(false)

  @@id([userId, teamId])
}

model VerificationToken {
  id         Int      @id @default(autoincrement())
  identifier String
  token      String   @unique
  expires    DateTime
  createdAt  DateTime @default(now())
  updatedAt  DateTime @updatedAt

  @@unique([identifier, token])
}

model BookingReference {
  id                 Int      @id @default(autoincrement())
  /// @zod.min(1)
  type               String
  /// @zod.min(1)
  uid                String
  meetingId          String?
  meetingPassword    String?
  meetingUrl         String?
  booking            Booking? @relation(fields: [bookingId], references: [id], onDelete: Cascade)
  bookingId          Int?
  externalCalendarId String?
  deleted            Boolean?
  credentialId       Int?
}

model Attendee {
<<<<<<< HEAD
  id          Int           @id @default(autoincrement())
  email       String
  name        String
  timeZone    String
  locale      String?       @default("en")
  booking     Booking?      @relation(fields: [bookingId], references: [id], onDelete: Cascade)
  bookingId   Int?
  bookingSeat BookingSeat[]
=======
  id                   Int          @id @default(autoincrement())
  email                String
  name                 String
  timeZone             String
  locale               String?      @default("en")
  booking              Booking?     @relation(fields: [bookingId], references: [id], onDelete: Cascade)
  bookingId            Int?
  bookingSeatReference BookingSeat?
>>>>>>> ad80160e
}

enum BookingStatus {
  CANCELLED @map("cancelled")
  ACCEPTED  @map("accepted")
  REJECTED  @map("rejected")
  PENDING   @map("pending")
}

model Booking {
  id                    Int                  @id @default(autoincrement())
  uid                   String               @unique
  user                  User?                @relation(fields: [userId], references: [id], onDelete: Cascade)
  userId                Int?
  references            BookingReference[]
  eventType             EventType?           @relation(fields: [eventTypeId], references: [id])
  eventTypeId           Int?
  title                 String
  description           String?
  customInputs          Json?
  startTime             DateTime
  endTime               DateTime
  attendees             Attendee[]
  location              String?
  createdAt             DateTime             @default(now())
  updatedAt             DateTime?
  status                BookingStatus        @default(ACCEPTED)
  paid                  Boolean              @default(false)
  payment               Payment[]
  destinationCalendar   DestinationCalendar? @relation(fields: [destinationCalendarId], references: [id])
  destinationCalendarId Int?
  cancellationReason    String?
  rejectionReason       String?
  dynamicEventSlugRef   String?
  dynamicGroupSlugRef   String?
  rescheduled           Boolean?
  fromReschedule        String?
  recurringEventId      String?
  smsReminderNumber     String?
  workflowReminders     WorkflowReminder[]
  scheduledJobs         String[]
  seatsReferences       BookingSeat[]
  /// @zod.custom(imports.bookingMetadataSchema)
  metadata              Json?
}

model Schedule {
  id           Int            @id @default(autoincrement())
  user         User           @relation(fields: [userId], references: [id], onDelete: Cascade)
  userId       Int
  eventType    EventType[]
  name         String
  timeZone     String?
  availability Availability[]

  @@index([userId])
}

model Availability {
  id          Int        @id @default(autoincrement())
  user        User?      @relation(fields: [userId], references: [id], onDelete: Cascade)
  userId      Int?
  eventType   EventType? @relation(fields: [eventTypeId], references: [id])
  eventTypeId Int?
  days        Int[]
  startTime   DateTime   @db.Time
  endTime     DateTime   @db.Time
  date        DateTime?  @db.Date
  Schedule    Schedule?  @relation(fields: [scheduleId], references: [id])
  scheduleId  Int?

  @@index([eventTypeId])
  @@index([scheduleId])
}

model SelectedCalendar {
  user        User   @relation(fields: [userId], references: [id], onDelete: Cascade)
  userId      Int
  integration String
  externalId  String

  @@id([userId, integration, externalId])
}

enum EventTypeCustomInputType {
  TEXT     @map("text")
  TEXTLONG @map("textLong")
  NUMBER   @map("number")
  BOOL     @map("bool")
  RADIO    @map("radio")
  PHONE    @map("phone")
}

model EventTypeCustomInput {
  id          Int                      @id @default(autoincrement())
  eventTypeId Int
  eventType   EventType                @relation(fields: [eventTypeId], references: [id], onDelete: Cascade)
  label       String
  type        EventTypeCustomInputType
  /// @zod.custom(imports.customInputOptionSchema)
  options     Json?
  required    Boolean
  placeholder String                   @default("")
}

model ResetPasswordRequest {
  id        String   @id @default(cuid())
  createdAt DateTime @default(now())
  updatedAt DateTime @updatedAt
  email     String
  expires   DateTime
}

enum ReminderType {
  PENDING_BOOKING_CONFIRMATION
}

model ReminderMail {
  id             Int          @id @default(autoincrement())
  referenceId    Int
  reminderType   ReminderType
  elapsedMinutes Int
  createdAt      DateTime     @default(now())
}

model Payment {
  id         Int      @id @default(autoincrement())
  uid        String   @unique
  app        App?     @relation(fields: [appId], references: [slug], onDelete: Cascade)
  appId      String?
  bookingId  Int
  booking    Booking? @relation(fields: [bookingId], references: [id], onDelete: Cascade)
  amount     Int
  fee        Int
  currency   String
  success    Boolean
  refunded   Boolean
  data       Json
  externalId String   @unique
}

enum WebhookTriggerEvents {
  BOOKING_CREATED
  BOOKING_RESCHEDULED
  BOOKING_CANCELLED
  FORM_SUBMITTED
  MEETING_ENDED
}

model Webhook {
  id              String                 @id @unique
  userId          Int?
  eventTypeId     Int?
  /// @zod.url()
  subscriberUrl   String
  payloadTemplate String?
  createdAt       DateTime               @default(now())
  active          Boolean                @default(true)
  eventTriggers   WebhookTriggerEvents[]
  user            User?                  @relation(fields: [userId], references: [id], onDelete: Cascade)
  eventType       EventType?             @relation(fields: [eventTypeId], references: [id], onDelete: Cascade)
  app             App?                   @relation(fields: [appId], references: [slug], onDelete: Cascade)
  appId           String?
  secret          String?

  @@unique([userId, subscriberUrl], name: "courseIdentifier")
}

model Impersonations {
  id                 Int      @id @default(autoincrement())
  createdAt          DateTime @default(now())
  impersonatedUser   User     @relation("impersonated_user", fields: [impersonatedUserId], references: [id], onDelete: Cascade)
  impersonatedBy     User     @relation("impersonated_by_user", fields: [impersonatedById], references: [id], onDelete: Cascade)
  impersonatedUserId Int
  impersonatedById   Int
}

model ApiKey {
  id         String    @id @unique @default(cuid())
  userId     Int
  note       String?
  createdAt  DateTime  @default(now())
  expiresAt  DateTime?
  lastUsedAt DateTime?
  hashedKey  String    @unique()
  user       User?     @relation(fields: [userId], references: [id], onDelete: Cascade)
  app        App?      @relation(fields: [appId], references: [slug], onDelete: Cascade)
  appId      String?
}

model HashedLink {
  id          Int       @id @default(autoincrement())
  link        String    @unique()
  eventType   EventType @relation(fields: [eventTypeId], references: [id], onDelete: Cascade)
  eventTypeId Int       @unique
}

model Account {
  id                String  @id @default(cuid())
  userId            Int
  type              String
  provider          String
  providerAccountId String
  refresh_token     String? @db.Text
  access_token      String? @db.Text
  expires_at        Int?
  token_type        String?
  scope             String?
  id_token          String? @db.Text
  session_state     String?

  user User? @relation(fields: [userId], references: [id], onDelete: Cascade)

  @@unique([provider, providerAccountId])
}

model Session {
  id           String   @id @default(cuid())
  sessionToken String   @unique
  userId       Int
  expires      DateTime
  user         User?    @relation(fields: [userId], references: [id], onDelete: Cascade)
}

enum AppCategories {
  calendar
  messaging
  other
  payment
  video
  web3
  automation
  analytics
}

model App {
  // The slug for the app store public page inside `/apps/[slug]`
  slug        String          @id @unique
  // The directory name for `/packages/app-store/[dirName]`
  dirName     String          @unique
  // Needed API Keys
  keys        Json?
  // One or multiple categories to which this app belongs
  categories  AppCategories[]
  createdAt   DateTime        @default(now())
  updatedAt   DateTime        @updatedAt
  credentials Credential[]
  payments    Payment[]
  Webhook     Webhook[]
  ApiKey      ApiKey[]
  enabled     Boolean         @default(false)
}

model App_RoutingForms_Form {
  id          String                          @id @default(cuid())
  description String?
  routes      Json?
  createdAt   DateTime                        @default(now())
  updatedAt   DateTime                        @updatedAt
  name        String
  fields      Json?
  user        User                            @relation("routing-form", fields: [userId], references: [id], onDelete: Cascade)
  userId      Int
  responses   App_RoutingForms_FormResponse[]
  disabled    Boolean                         @default(false)
  /// @zod.custom(imports.RoutingFormSettings)
  settings    Json?
}

model App_RoutingForms_FormResponse {
  id           Int                   @id @default(autoincrement())
  formFillerId String                @default(cuid())
  form         App_RoutingForms_Form @relation(fields: [formId], references: [id], onDelete: Cascade)
  formId       String
  response     Json
  createdAt    DateTime              @default(now())

  @@unique([formFillerId, formId])
}

model Feedback {
  id      Int      @id @default(autoincrement())
  date    DateTime @default(now())
  userId  Int
  user    User     @relation(fields: [userId], references: [id], onDelete: Cascade)
  rating  String
  comment String?
}

enum WorkflowTriggerEvents {
  BEFORE_EVENT
  EVENT_CANCELLED
  NEW_EVENT
  AFTER_EVENT
  RESCHEDULE_EVENT
}

enum WorkflowActions {
  EMAIL_HOST
  EMAIL_ATTENDEE
  SMS_ATTENDEE
  SMS_NUMBER
  EMAIL_ADDRESS
}

model WorkflowStep {
  id                        Int                @id @default(autoincrement())
  stepNumber                Int
  action                    WorkflowActions
  workflowId                Int
  workflow                  Workflow           @relation(fields: [workflowId], references: [id], onDelete: Cascade)
  sendTo                    String?
  reminderBody              String?
  emailSubject              String?
  template                  WorkflowTemplates  @default(REMINDER)
  workflowReminders         WorkflowReminder[]
  numberRequired            Boolean?
  sender                    String?
  numberVerificationPending Boolean            @default(true)
}

model Workflow {
  id       Int                     @id @default(autoincrement())
  name     String
  userId   Int?
  user     User?                   @relation(fields: [userId], references: [id], onDelete: Cascade)
  team     Team?                   @relation(fields: [teamId], references: [id], onDelete: Cascade)
  teamId   Int?
  activeOn WorkflowsOnEventTypes[]
  trigger  WorkflowTriggerEvents
  time     Int?
  timeUnit TimeUnit?
  steps    WorkflowStep[]
}

model WorkflowsOnEventTypes {
  id          Int       @id @default(autoincrement())
  workflow    Workflow  @relation(fields: [workflowId], references: [id], onDelete: Cascade)
  workflowId  Int
  eventType   EventType @relation(fields: [eventTypeId], references: [id], onDelete: Cascade)
  eventTypeId Int
}

model Deployment {
  /// This is a single row table, so we use a fixed id
  id              Int       @id @default(1)
  logo            String?
  /// @zod.custom(imports.DeploymentTheme)
  theme           Json?
  licenseKey      String?
  agreedLicenseAt DateTime?
}

enum TimeUnit {
  DAY    @map("day")
  HOUR   @map("hour")
  MINUTE @map("minute")
}

model WorkflowReminder {
  id             Int             @id @default(autoincrement())
  bookingUid     String
  booking        Booking?        @relation(fields: [bookingUid], references: [uid], onDelete: Cascade)
  method         WorkflowMethods
  scheduledDate  DateTime
  referenceId    String?         @unique
  scheduled      Boolean
  workflowStepId Int
  workflowStep   WorkflowStep    @relation(fields: [workflowStepId], references: [id], onDelete: Cascade)
  cancelled      Boolean?
}

enum WorkflowTemplates {
  REMINDER
  CUSTOM
}

enum WorkflowMethods {
  EMAIL
  SMS
}

model BookingSeat {
  id           Int      @id @default(autoincrement())
  referenceUid String   @unique
  bookingId    Int
  booking      Booking  @relation(fields: [bookingId], references: [id], onDelete: Cascade)
  attendeeId   Int      @unique
  attendee     Attendee @relation(fields: [attendeeId], references: [id], onDelete: Cascade)
  data         Json?
}

model VerifiedNumber {
  id          Int    @id @default(autoincrement())
  userId      Int?
  user        User?  @relation(fields: [userId], references: [id], onDelete: Cascade)
  teamId      Int?
  team        Team?  @relation(fields: [teamId], references: [id], onDelete: Cascade)
  phoneNumber String
}<|MERGE_RESOLUTION|>--- conflicted
+++ resolved
@@ -270,7 +270,6 @@
 }
 
 model Attendee {
-<<<<<<< HEAD
   id          Int           @id @default(autoincrement())
   email       String
   name        String
@@ -279,16 +278,6 @@
   booking     Booking?      @relation(fields: [bookingId], references: [id], onDelete: Cascade)
   bookingId   Int?
   bookingSeat BookingSeat[]
-=======
-  id                   Int          @id @default(autoincrement())
-  email                String
-  name                 String
-  timeZone             String
-  locale               String?      @default("en")
-  booking              Booking?     @relation(fields: [bookingId], references: [id], onDelete: Cascade)
-  bookingId            Int?
-  bookingSeatReference BookingSeat?
->>>>>>> ad80160e
 }
 
 enum BookingStatus {
