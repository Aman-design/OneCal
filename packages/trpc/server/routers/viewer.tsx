--- conflicted
+++ resolved
@@ -1,8 +1,4 @@
-<<<<<<< HEAD
-import { AppCategories, BookingStatus, IdentityProvider, Prisma, WorkflowActions } from "@prisma/client";
-=======
 import { AppCategories, BookingStatus, DestinationCalendar, IdentityProvider, Prisma } from "@prisma/client";
->>>>>>> d1440bb5
 import _ from "lodash";
 import { authenticator } from "otplib";
 import z from "zod";
