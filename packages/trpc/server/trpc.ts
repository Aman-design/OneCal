import superjson from "superjson";
<<<<<<< HEAD
import { z } from "zod";
=======
>>>>>>> e4b766b9

import rateLimit from "@calcom/lib/rateLimit";
import prisma from "@calcom/prisma";

import { initTRPC, TRPCError } from "@trpc/server";

import type { createContext } from "./createContext";

const t = initTRPC.context<typeof createContext>().create({
  transformer: superjson,
});

const perfMiddleware = t.middleware(async ({ path, type, next }) => {
  performance.mark("Start");
  const result = await next();
  performance.mark("End");
  performance.measure(`[${result.ok ? "OK" : "ERROR"}][$1] ${type} '${path}'`, "Start", "End");
  return result;
});

const isAuthedMiddleware = t.middleware(({ ctx, next }) => {
  if (!ctx.user || !ctx.session) {
    throw new TRPCError({ code: "UNAUTHORIZED" });
  }
  return next({
    ctx: {
      // infers that `user` and `session` are non-nullable to downstream procedures
      session: ctx.session,
      user: ctx.user,
    },
  });
});

const isAdminMiddleware = isAuthedMiddleware.unstable_pipe(({ ctx, next }) => {
  if (ctx.user.role !== "ADMIN") {
    throw new TRPCError({ code: "UNAUTHORIZED" });
  }
  return next({
    ctx: { user: ctx.user },
  });
});

interface IRateLimitOptions {
  intervalInMs: number;
  limit: number;
}
const isRateLimitedByUserIdMiddleware = ({ intervalInMs, limit }: IRateLimitOptions) =>
  t.middleware(({ ctx, next }) => {
    // validate user exists
    if (!ctx.user) {
      throw new TRPCError({ code: "UNAUTHORIZED" });
    }

    const { isRateLimited } = rateLimit({ intervalInMs }).check(limit, ctx.user.id.toString());

    if (isRateLimited) {
      throw new TRPCError({ code: "TOO_MANY_REQUESTS" });
    }

    return next({
      ctx: {
        // infers that `user` and `session` are non-nullable to downstream procedures
        session: ctx.session,
        user: ctx.user,
      },
    });
  });

const UserBelongsToTeamInput = z.object({
  teamId: z.coerce.number().optional(),
});

const userBelongsToTeamMiddleware = t.middleware(async ({ ctx, next, rawInput }) => {
  const parse = UserBelongsToTeamInput.safeParse(rawInput);
  if (!ctx.user || !ctx.session) {
    throw new TRPCError({ code: "UNAUTHORIZED" });
  }

  if (!parse.success) {
    throw new TRPCError({ code: "BAD_REQUEST" });
  }

  const team = await prisma.membership.findFirst({
    where: {
      userId: ctx.user.id,
      teamId: parse.data.teamId,
    },
  });

  if (!team) {
    throw new TRPCError({ code: "UNAUTHORIZED" });
  }

  return next();
});

export const router = t.router;
export const mergeRouters = t.mergeRouters;
export const middleware = t.middleware;
export const publicProcedure = t.procedure.use(perfMiddleware);
export const authedProcedure = t.procedure.use(perfMiddleware).use(isAuthedMiddleware);
export const authedRateLimitedProcedure = ({ intervalInMs, limit }: IRateLimitOptions) =>
  t.procedure
    .use(perfMiddleware)
    .use(isAuthedMiddleware)
    .use(isRateLimitedByUserIdMiddleware({ intervalInMs, limit }));

export const authedAdminProcedure = t.procedure.use(perfMiddleware).use(isAdminMiddleware);
export const userBelongsToTeamProcedure = t.procedure
  .use(perfMiddleware)
  .use(isAuthedMiddleware)
  .use(userBelongsToTeamMiddleware);<|MERGE_RESOLUTION|>--- conflicted
+++ resolved
@@ -1,8 +1,5 @@
 import superjson from "superjson";
-<<<<<<< HEAD
 import { z } from "zod";
-=======
->>>>>>> e4b766b9
 
 import rateLimit from "@calcom/lib/rateLimit";
 import prisma from "@calcom/prisma";
