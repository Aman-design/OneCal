--- conflicted
+++ resolved
@@ -6,16 +6,9 @@
 
 import classNames from "@calcom/lib/classNames";
 import { applyStyleToMultipleVariants } from "@calcom/lib/cva";
-<<<<<<< HEAD
-import { SVGComponent } from "@calcom/types/SVGComponent";
+import type { SVGComponent } from "@calcom/types/SVGComponent";
 import { Tooltip } from "@calcom/ui";
 import { FiPlus } from "@calcom/ui/components/icon";
-=======
-import type { SVGComponent } from "@calcom/types/SVGComponent";
-
-import { FiPlus } from "../icon";
-import { Tooltip } from "../tooltip";
->>>>>>> d1440bb5
 
 type InferredVariantProps = VariantProps<typeof buttonClasses>;
 
