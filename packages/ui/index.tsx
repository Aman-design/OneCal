--- conflicted
+++ resolved
@@ -24,13 +24,10 @@
   TextAreaField,
   TextField,
   TopBanner,
-<<<<<<< HEAD
   AnimatedPopover,
-=======
   Select,
   SelectField,
   SelectWithValidation,
->>>>>>> 1f4e6c19
 } from "./components";
 export type { AvatarProps, BadgeProps, ButtonBaseProps, ButtonProps, TopBannerProps } from "./components";
 export { default as CheckboxField } from "./components/form/checkbox/Checkbox";
@@ -55,7 +52,6 @@
   SkeletonAvatar,
   SkeletonButton,
   SkeletonContainer,
-  OptionComponentWithIcon,
   SkeletonText,
   Swatch,
   Switch,
